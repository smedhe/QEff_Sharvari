# -----------------------------------------------------------------------------
#
# Copyright (c) Qualcomm Technologies, Inc. and/or its subsidiaries.
# SPDX-License-Identifier: BSD-3-Clause
#
# ----------------------------------------------------------------------------

import warnings
from pathlib import Path
from time import perf_counter
from typing import Dict, List, Optional, Union, Any, Tuple


import numpy as np
import torch
import torch.nn as nn
from transformers import (
    AutoModel,
    AutoModelForCausalLM,
    AutoModelForCTC,
    AutoModelForImageTextToText,
    AutoModelForSpeechSeq2Seq,
    PreTrainedTokenizer,
    PreTrainedTokenizerFast,
    TextStreamer,
)
from torch.export import Dim
import QEfficient
from QEfficient.base.modeling_qeff import QEFFBaseModel
from QEfficient.base.onnx_transforms import FP16ClipTransform, SplitTensorsTransform
from QEfficient.base.pytorch_transforms import SplitGateUpWeightsTransform
from QEfficient.generation.cloud_infer import QAICInferenceSession
from QEfficient.generation.text_generation_inference import (
    CloudAI100ExecInfoNew,
    PerfMetrics,
    calculate_latency,
    get_compilation_dims,
)
from QEfficient.transformers.modeling_utils import DYNAMIC_SEQ_LEN_SUPPORTED_MODEL_ARCH
from QEfficient.transformers.models.pytorch_transforms import (
    CustomOpsTransform,
    KVCacheExternalModuleMapperTransform,
    KVCacheTransform,
    PoolingTransform,
    SamplerTransform,
    SpDTransform,
    VlmKVOffloadTransform,
    VlmNoKVOffloadTransform,
)
from QEfficient.transformers.quantizers.auto import QEFF_AUTO_QUANTIZATION_CONFIG_MAPPING, with_replaced_quantizers
from QEfficient.transformers.quantizers.quant_transforms import (
    AwqToMatmulNbitsTransform,
    FP8DeQuantLinearToLinearTransform,
    GPTQToMatmulNbitsTransform,
)
from QEfficient.utils import (
    constants,
    get_padding_shape_from_config,
)
from QEfficient.utils.logging_utils import logger

def convert_dynamic_axes_to_dynamic_shapes(dynamic_axes: Dict[str, Dict[int, str]]) -> Dict[str, any]:
    """
    Convert ONNX dynamic_axes format to torch.export dynamic_shapes format
    
    Args:
        dynamic_axes: ONNX format like {"input_ids": {0: "batch_size", 1: "seq_len"}}
    
    Returns:
        dynamic_shapes: torch.export format with Dim objects matching model forward args
    """
    from torch.export import Dim
    
    # Create dimension registry to reuse Dim objects with same names
    dim_registry = {}
    dynamic_shapes = {}
    
    # Handle regular model inputs (not past_key_values)
    # These match the QEffLlamaForCausalLM forward signature:
    # input_ids, attention_mask, position_ids, past_key_values, batch_index, etc.
    for input_name, axes_map in dynamic_axes.items():
        if not input_name.startswith("past_"):
            input_dynamic_shapes = {}
            for axis_idx, dim_name in axes_map.items():
                # Create or reuse Dim object for this dimension name
                if dim_name not in dim_registry:
                    if dim_name == "batch_size":
                        dim_registry[dim_name] = Dim(dim_name, min=1, max=64)  # Support realistic batch sizes
                    elif "seq_len" in dim_name:
                        dim_registry[dim_name] = Dim(dim_name, min=1, max=4096)  # Conservative seq range
                    else:
                        dim_registry[dim_name] = Dim(dim_name, min=1, max=4096)  # Generic conservative range
                
                input_dynamic_shapes[axis_idx] = dim_registry[dim_name]
            
            dynamic_shapes[input_name] = input_dynamic_shapes
    
    # Handle past_key_values specially - collect all past_key.X and past_value.X
    past_keys = {}
    past_values = {}
    
    for input_name, axes_map in dynamic_axes.items():
        if input_name.startswith("past_key."):
            layer_idx = int(input_name.split(".")[1])
            layer_dynamic_shapes = {}
            for axis_idx, dim_name in axes_map.items():
                if dim_name not in dim_registry:
                    # Create Dim with conservative constraints to avoid conflicts
                    if dim_name == "batch_size":
                        dim_registry[dim_name] = Dim(dim_name, min=1, max=64)  # Support realistic batch sizes
                    elif "seq_len" in dim_name:
                        dim_registry[dim_name] = Dim(dim_name, min=1, max=4096)  # Conservative seq range
                    else:
                        dim_registry[dim_name] = Dim(dim_name, min=1, max=4096)  # Generic conservative range
                layer_dynamic_shapes[axis_idx] = dim_registry[dim_name]
            past_keys[layer_idx] = layer_dynamic_shapes
            
        elif input_name.startswith("past_value."):
            layer_idx = int(input_name.split(".")[1])
            layer_dynamic_shapes = {}
            for axis_idx, dim_name in axes_map.items():
                if dim_name not in dim_registry:
                    # Create Dim with conservative constraints to avoid conflicts
                    if dim_name == "batch_size":
                        dim_registry[dim_name] = Dim(dim_name, min=1, max=64)  # Support realistic batch sizes
                    elif "seq_len" in dim_name:
                        dim_registry[dim_name] = Dim(dim_name, min=1, max=4096)  # Conservative seq range
                    else:
                        dim_registry[dim_name] = Dim(dim_name, min=1, max=4096)  # Generic conservative range
                layer_dynamic_shapes[axis_idx] = dim_registry[dim_name]
            past_values[layer_idx] = layer_dynamic_shapes
    
    # Reconstruct past_key_values as nested structure if we have past keys/values
    if past_keys or past_values:
        max_layer = max(list(past_keys.keys()) + list(past_values.keys()))
        past_kv_shapes = []
        
        for layer_idx in range(max_layer + 1):
            layer_shapes = []
            if layer_idx in past_keys:
                layer_shapes.append(past_keys[layer_idx])
            else:
                layer_shapes.append({})
                
            if layer_idx in past_values:
                layer_shapes.append(past_values[layer_idx])
            else:
                layer_shapes.append({})
                
            past_kv_shapes.append(layer_shapes)
        
        dynamic_shapes["past_key_values"] = past_kv_shapes
    
    return dynamic_shapes


def convert_dynamic_axes_to_dynamic_shapes_auto_model(dynamic_axes: Dict[str, Dict[int, str]]) -> Dict[str, any]:
    from torch.export import Dim
    dim_registry: Dict[str, any] = {}
    dynamic_shapes: Dict[str, Dict[int, any]] = {}
    for input_name, axes_map in dynamic_axes.items():
        input_dynamic_shapes: Dict[int, any] = {}
        for axis_idx, dim_name in axes_map.items():
            if dim_name not in dim_registry:
                if dim_name == "batch_size":
                    dim_registry[dim_name] = Dim(dim_name, min=1, max=64)
                elif "seq_len" in dim_name:
                    dim_registry[dim_name] = Dim(dim_name, min=1, max=513) 
                else:
                    dim_registry[dim_name] = Dim(dim_name, min=1, max=4096)
            input_dynamic_shapes[axis_idx] = dim_registry[dim_name]
        dynamic_shapes[input_name] = input_dynamic_shapes
    return dynamic_shapes
 
 
def convert_dynamic_axes_to_dynamic_shapes_image_text_to_text(dynamic_axes: Dict[str, Dict[int, str]]) -> Dict[str, any]:
    from torch.export import Dim
    dim_registry: Dict[str, any] = {}
    dynamic_shapes: Dict[str, Dict[int, any]] = {}
 
    for input_name, axes_map in dynamic_axes.items():
        if not input_name.startswith("past_"):
            input_dynamic_shapes: Dict[int, any] = {}
            for axis_idx, dim_name in axes_map.items():
                if dim_name not in dim_registry:
                    if dim_name == "batch_size":
                        dim_registry[dim_name] = Dim(dim_name, min=1, max=1024)
                    elif "seq_len" in dim_name:
                        dim_registry[dim_name] = Dim(dim_name, min=1, max=4096)
                    elif "img_size" in dim_name or "image" in dim_name:
                        dim_registry[dim_name] = Dim.STATIC
                    elif "num_images" in dim_name:
                        dim_registry[dim_name] = Dim(dim_name, min=1, max=16)
                    elif "img_tiles" in dim_name:
                        dim_registry[dim_name] = Dim(dim_name, min=1, max=32)
                    elif "idx" in dim_name:
                        dim_registry[dim_name] = Dim.STATIC
                    else:
                        dim_registry[dim_name] = Dim(dim_name, min=1, max=4096)
                input_dynamic_shapes[axis_idx] = dim_registry[dim_name]
            dynamic_shapes[input_name] = input_dynamic_shapes
 
    # past key/values if present
    past_keys: Dict[int, Dict[int, any]] = {}
    past_values: Dict[int, Dict[int, any]] = {}
    for input_name, axes_map in dynamic_axes.items():
        if input_name.startswith("past_key."):
            layer_idx = int(input_name.split(".")[1])
            layer_dynamic_shapes: Dict[int, any] = {}
            for axis_idx, dim_name in axes_map.items():
                if dim_name not in dim_registry:
                    if dim_name == "batch_size":
                        dim_registry[dim_name] = Dim(dim_name, min=1, max=1024)
                    elif "seq_len" in dim_name:
                        dim_registry[dim_name] = Dim(dim_name, min=1, max=4096)
                    else:
                        dim_registry[dim_name] = Dim(dim_name, min=1, max=4096)
                layer_dynamic_shapes[axis_idx] = dim_registry[dim_name]
            past_keys[layer_idx] = layer_dynamic_shapes
        elif input_name.startswith("past_value."):
            layer_idx = int(input_name.split(".")[1])
            layer_dynamic_shapes = {}
            for axis_idx, dim_name in axes_map.items():
                if dim_name not in dim_registry:
                    if dim_name == "batch_size":
                        dim_registry[dim_name] = Dim(dim_name, min=1, max=1024)
                    elif "seq_len" in dim_name:
                        dim_registry[dim_name] = Dim(dim_name, min=1, max=4096)
                    else:
                        dim_registry[dim_name] = Dim(dim_name, min=1, max=4096)
                layer_dynamic_shapes[axis_idx] = dim_registry[dim_name]
            past_values[layer_idx] = layer_dynamic_shapes
 
    if past_keys or past_values:
        max_layer = max(list(past_keys.keys()) + list(past_values.keys()))
        past_kv_shapes: List[Tuple[Dict[int, any], Dict[int, any]]] = []
        for layer_idx in range(max_layer + 1):
            past_kv_shapes.append((past_keys.get(layer_idx, {}), past_values.get(layer_idx, {})))
        dynamic_shapes["past_key_values"] = past_kv_shapes
    return dynamic_shapes



# def convert_dynamic_axes_to_dynamic_shapes_llava(dynamic_axes: Dict[str, Any], kv_offload: bool) -> Dict[str, Any]:
#     """
#     Convert ONNX dynamic_axes (from get_onnx_dynamic_axes) to torch.export dynamic_shapes.
#     """

#     # Registry to reuse Dim objects for the same named dimension across inputs
#     dim_registry: Dict[str, Dim] = {}

#     def get_dim(dim_name: str) -> Dim:
#         # Reuse if already created
#         if dim_name in dim_registry:
#             return dim_registry[dim_name]
#         # Assign conservative ranges; adjust as needed
#         if dim_name == "batch_size":
#             d = Dim(dim_name, min=1, max=64)
#         elif dim_name in ("seq_len", "ctx_len", "vision_size", "img_size"):
#             d = Dim(dim_name, min=1, max=4096)
#         else:
#             d = Dim(dim_name, min=1, max=4096)
#         dim_registry[dim_name] = d
#         return d

#     def build_section(section_axes: Dict[str, Dict[int, str]]) -> Dict[str, Any]:
#         """
#         Build dynamic_shapes for a section (vision or lang or flat).
#         Returns a dict of regular inputs, and attaches past_key_values if present.
#         """
#         regular_inputs: Dict[str, Dict[int, Dim]] = {}
#         past_keys: Dict[int, Dict[int, Dim]] = {}
#         past_values: Dict[int, Dict[int, Dim]] = {}

#         for name, axes_map in section_axes.items():
#             if name.startswith("past_key."):
#                 layer_idx = int(name.split(".")[1])
#                 past_keys[layer_idx] = {axis_idx: get_dim(dim_name) for axis_idx, dim_name in axes_map.items()}
#             elif name.startswith("past_value."):
#                 layer_idx = int(name.split(".")[1])
#                 past_values[layer_idx] = {axis_idx: get_dim(dim_name) for axis_idx, dim_name in axes_map.items()}
#             else:
#                 regular_inputs[name] = {axis_idx: get_dim(dim_name) for axis_idx, dim_name in axes_map.items()}

#         # Attach past_key_values if present; USE TUPLES to match inputs structure
#         if past_keys or past_values:
#             max_layer = max(list(past_keys.keys()) + list(past_values.keys()))
#             past_kv_shapes = []
#             for i in range(max_layer + 1):
#                 k = past_keys.get(i, {})
#                 v = past_values.get(i, {})
#                 past_kv_shapes.append((k, v))  # tuple per layer, not list
#             regular_inputs["past_key_values"] = past_kv_shapes

#         return regular_inputs

#     if kv_offload:
#         # Expect nested structure: {"vision": {...}, "lang": {...}}
#         vision_axes = dynamic_axes.get("vision", {})
#         lang_axes = dynamic_axes.get("lang", {})
#         dynamic_shapes = {
#             "vision": build_section(vision_axes),   # typically no past_* here
#             "lang": build_section(lang_axes),       # past_* goes under 'lang'
#         }
#         return dynamic_shapes

#     # Flat case
#     return build_section(dynamic_axes)
 

class QEFFTransformersBase(QEFFBaseModel):
    """
    Base class for QEfficient wrappers around HuggingFace transformer models.

    This class provides common functionality for loading, representing, and managing
    HuggingFace models within the QEfficient framework. It serves as a parent
    for specific model types like `AutoModel`, `AutoModelForCausalLM`, etc.
    """

    _hf_auto_class: type

    def __init__(self, model: nn.Module, **kwargs) -> None:
        if (
            hasattr(model, "config")
            and hasattr(model.config, "quantization_config")
            and not isinstance(model.config.quantization_config, tuple(QEFF_AUTO_QUANTIZATION_CONFIG_MAPPING.values()))
        ):
            raise AssertionError("Please use `from_pretrained` method to load quantized models")

        super().__init__(model, **kwargs)

    def __repr__(self) -> str:
        return self.__class__.__name__ + "\n" + self.model.__repr__()

    @classmethod
    @with_replaced_quantizers
    def from_pretrained(cls, pretrained_model_name_or_path: str, *args, **kwargs):
        """
        Load a QEfficient transformer model from a pretrained HuggingFace model or local path.

        This is the recommended way to initialize any QEfficient transformer model.
        The interface is similar to ``transformers.AutoModel.from_pretrained``.

        Parameters
        ----------
        pretrained_model_name_or_path : str
            Model card name from HuggingFace or local path to model directory.
        *args :
            Positional arguments passed directly to `cls._hf_auto_class.from_pretrained`.
        **kwargs :
            Keyword arguments passed directly to `cls._hf_auto_class.from_pretrained`.

            **Note:** `attn_implementation` and `low_cpu_mem_usage` are automatically set to "eager" and False respectively to ensure compatibility.

        Returns
        -------
        QEFFTransformersBase
            An instance of the specific QEFFAutoModel subclass, initialized with the pretrained weights.
        """
        if kwargs.get("attn_implementation", None) not in {None, "eager"}:
            logger.warning('Updating attn_implementation="eager"')

        if kwargs.get("low_cpu_mem_usage", None):
            logger.warning("Updating low_cpu_mem_usage=False")

        kwargs.update({"attn_implementation": "eager", "low_cpu_mem_usage": False})

        model = cls._hf_auto_class.from_pretrained(pretrained_model_name_or_path, *args, **kwargs)
        return cls(model, pretrained_model_name_or_path=pretrained_model_name_or_path)

    @property
    def model_name(self) -> str:
        """
        Get the name of the underlying HuggingFace model.

        Returns
        -------
        str
            The model's class name, with "QEff" or "QEFF" prefix removed if present.
        """
        mname = self.model.__class__.__name__
        if mname.startswith("QEff") or mname.startswith("QEFF"):
            mname = mname[4:]
        return mname


class MultimodalUtilityMixin:
    """
    Mixin for multimodal models providing utilities like input auto-correction.

    This mixin ensures that inputs to multimodal models conform to the expected
    names, shapes, and dtypes defined by the model's `get_inputs_info` method.
    """

    def __new__(cls, *args, **kwargs):
        if cls is MultimodalUtilityMixin:
            raise TypeError(f"only children of '{cls.__name__}' may be instantiated")
        return object.__new__(cls)

    def auto_correct_inputs(self, inputs):
        """
        Validates and corrects model inputs to match expected specifications.

        Checks if the provided inputs dictionary contains all required keys and
        if the data types of the tensors match the model's specifications.
        It then filters the input dictionary to only include expected inputs.

        Parameters
        ----------
        inputs : Dict[str, torch.Tensor]
            A dictionary of input tensors, where keys are input names and values are `torch.Tensor` objects.

        Returns
        -------
        Dict[str, torch.Tensor]
            A filtered dictionary of input tensors that match the model's expected inputs.

        Raises
        ------
        RuntimeError
            If any expected input is missing or has a mismatched data type.
        """
        checked = True
        inputs_info = self.model.get_inputs_info()
        for valid_input_info in inputs_info:
            if valid_input_info.name not in inputs:
                checked = False
                break
            if inputs[valid_input_info.name].dtype != valid_input_info.datatype:
                checked = False
                break

        if not checked:
            err_str: str = (
                "Expected following input names and shapes to be passed\n"
                + "\n".join([val.__repr__() for val in inputs_info])
                + "\ngot"
                + f"{[(k, v.shape, v.dtype) for k, v in inputs.items()]}"
            )

            raise RuntimeError(err_str)

        return {k: v for k, v in inputs.items() if k in [iinfo.name for iinfo in inputs_info]}


class QEFFAutoModel(QEFFTransformersBase):
    """
    QEfficient class for general transformer models from the HuggingFace hub (e.g., BERT, Sentence Transformers).

    This class provides a unified interface for loading, exporting, compiling, and running
    various encoder-only transformer models on Cloud AI 100 hardware. It supports pooling
    for embedding extraction.

    Example
    -------
    .. code-block:: python

        from QEfficient import QEFFAutoModel
        from transformers import AutoTokenizer

        model = QEFFAutoModel.from_pretrained("sentence-transformers/all-MiniLM-L6-v2", pooling="mean")
        model.compile(num_cores=16)
        tokenizer = AutoTokenizer.from_pretrained("sentence-transformers/all-MiniLM-L6-v2")
        inputs = tokenizer("My name is", return_tensors="pt")
        output = model.generate(inputs)
        print(output) # Output will be a dictionary containing extracted features.
    """

    _hf_auto_class = AutoModel
    _pytorch_transforms = [CustomOpsTransform, AwqToMatmulNbitsTransform, GPTQToMatmulNbitsTransform]
    _onnx_transforms = [FP16ClipTransform, SplitTensorsTransform]

    def __init__(self, model: nn.Module, pooling=None, **kwargs):
        """
        Initializes a QEFFAutoModel instance.

        Parameters
        ----------
        model : nn.Module
            The underlying HuggingFace PyTorch model.
        pooling : str or Callable, optional
            The pooling method to use for feature extraction.
            Options include: "mean", "max", "cls", "avg", or a custom Callable.
            Default is None (no pooling applied).
        **kwargs :
            Additional keyword arguments passed to the base class constructor.
        """
        super().__init__(model, **kwargs)

        # Make Embedding specific transforms like appending pooling
        if pooling:
            self.model, _ = PoolingTransform.apply(self.model, pooling)

        self.model.base_model.config.use_cache = True

        self.hash_params["qeff_auto_class"] = self.__class__.__name__

    @classmethod
    @with_replaced_quantizers
    def from_pretrained(cls, pretrained_model_name_or_path, pooling=None, *args, **kwargs):
        """
        Load a QEfficient transformer model from a pretrained HuggingFace model or local path.

        This is the recommended way to initialize a QEfficient transformer model. The interface is similar to
        ``transformers.AutoModel.from_pretrained``. Once initialized, you can use methods such as ``export``, ``compile``, and ``generate``.

        Parameters
        ----------
        pretrained_model_name_or_path : str
            Model card name from HuggingFace or local path to model directory.
        pooling : str or Callable, optional
            The pooling method to use. Options include:
            - "mean": Mean pooling
            - "max": Max pooling
            - "cls": CLS token pooling
            - "avg": Average pooling
            - Callable: A custom pooling function
            - None: No pooling applied. Default is None.
        *args :
            Positional arguments passed directly to `cls._hf_auto_class.from_pretrained`.
        **kwargs :
            Additional keyword arguments passed directly to `cls._hf_auto_class.from_pretrained`.

            **Note:** `attn_implementation` and `low_cpu_mem_usage` are automatically
            set to "eager" and False respectively to ensure compatibility.

        Returns
        -------
        QEFFAutoModel
            An instance initialized with the pretrained weights.
        """
        if kwargs.get("attn_implementation", None) not in {None, "eager"}:
            logger.warning('Updating attn_implementation="eager"')

        if kwargs.get("low_cpu_mem_usage", None):
            logger.warning("Updating low_cpu_mem_usage=False")

        kwargs.update({"attn_implementation": "eager", "low_cpu_mem_usage": False})

        model = cls._hf_auto_class.from_pretrained(pretrained_model_name_or_path, *args, **kwargs)

        # This is support models that should be classified to in a different auto class but transformers load them via this class
        kv_offload = kwargs.pop("kv_offload", None)
        if model.__class__.__name__ in MISCLASSIFIED_CAUSAL_LM_TO_QEFF_AUTO_CLASS_MAP:
            return MISCLASSIFIED_CAUSAL_LM_TO_QEFF_AUTO_CLASS_MAP[model.__class__.__name__](
                model, kv_offload=kv_offload, **kwargs
            )

        return cls(model, pretrained_model_name_or_path=pretrained_model_name_or_path, pooling=pooling, **kwargs)

    @property
    def get_model_config(self) -> dict:
        """
        Get the model configuration as a dictionary.

        Returns
        -------
        dict
            The configuration dictionary of the underlying HuggingFace model.
        """
        return self.model.config.__dict__

    def export(self, export_dir: Optional[str] = None) -> str:
        """
<<<<<<< HEAD
        Exports the model to ``ONNX`` format using ``torch.onnx.export``.
 
        ``Optional`` Args:
           :export_dir (str, optional): The directory path to store ONNX-graph.
 
        Returns:
            :str: Path of the generated ``ONNX`` graph.
=======
        Export the model to ONNX format using ``torch.onnx.export``.

        This method prepares example inputs and dynamic axes based on the model configuration,
        then exports the model to an ONNX graph suitable for compilation and deployment on Cloud AI 100 hardware.

        Parameters
        ----------
        export_dir : str, optional
            Directory path where the exported ONNX graph will be saved. If not provided,
            the default export directory is used.

        Returns
        -------
        str
            Path to the generated ONNX graph file.
>>>>>>> efb34ea3
        """
        bs = constants.ONNX_EXPORT_EXAMPLE_BATCH_SIZE
        seq_len = constants.ONNX_EXPORT_EXAMPLE_SEQ_LEN
 
        example_inputs = {
            "input_ids": torch.zeros((bs, seq_len), dtype=torch.int64),
            "attention_mask": torch.ones((bs, seq_len), dtype=torch.int64),
        }
 
        dynamic_axes = {"input_ids": {0: "batch_size", 1: "seq_len"}, "attention_mask": {0: "batch_size", 1: "seq_len"}}
 
        output_names = ["output"]
 
        if constants.USE_TORCH_EXPORT:
            dynamic_shapes = convert_dynamic_axes_to_dynamic_shapes_auto_model(dynamic_axes)
            return self._export(
                example_inputs,
                output_names,
                dynamic_axes,
                export_dir=export_dir,
                use_torch_export=True,
                dynamic_shapes=dynamic_shapes,
            )
        else:
            return self._export(example_inputs, output_names, dynamic_axes, export_dir=export_dir)

    def compile(
        self,
        onnx_path: Optional[str] = None,
        compile_dir: Optional[str] = None,
        *,
        seq_len: Union[int, List[int]] = 32,
        batch_size: int = 1,
        num_devices: int = 1,
        num_cores: int = 16,  # FIXME: Make this mandatory arg
        mxfp6_matmul: bool = False,
        **compiler_options,
    ) -> str:
        """
        Compile the exported ONNX model using the Cloud AI 100 Platform SDK compiler.

        This method generates a ``qpc`` package. If the model has not been exported yet,
        this method will handle the export process. Additional arguments for the `qaic-exec`
        compiler can be passed as keyword arguments.

        Parameters
        ----------
        onnx_path : str, optional
            Path to a pre-exported ONNX model. If not provided, the model will be exported first.
        compile_dir : str, optional
            Directory to save the generated QPC package. If not provided, a default directory is used.
        seq_len : int or list of int, optional
            The length(s) of the prompt(s) to compile for. Can be a single integer or a list of integers
            to create multiple specializations. Default is 32.
        batch_size : int, optional
            Batch size. Default is 1.
        num_devices : int, optional
            Number of devices to compile for. Default is 1.
        num_cores : int, optional
            Number of cores to use for compilation.
        mxfp6_matmul : bool, optional
            Use MXFP6 compression for weights. Default is False.
        **compiler_options : dict
            Additional compiler options for QAIC or QNN compilers. These are passed directly
            to the underlying compilation command.

            **For QAIC Compiler:** Extra arguments for qaic-exec can be passed. Some common options include:

            - mos (int, optional): Effort level to reduce on-chip memory. Defaults to -1, meaning no effort. Defaults to -1.
            - aic_enable_depth_first (bool, optional): Enables DFS with default memory size. Defaults to False.
            - allow_mxint8_mdp_io (bool, optional): Allows MXINT8 compression of MDP IO traffic. Defaults to False.

            Params are converted to flags as below:

            - ``aic_num_cores=16`` -> ``-aic-num-cores=16``
            - ``convert_to_fp16=True`` -> ``-convert-to-fp16``

            **For QNN Compiler:** Following arguments can be passed as:

            - enable_qnn (bool): Enables QNN Compilation.
            - qnn_config (str): Path of QNN Config parameters file. Any extra parameters for QNN compilation can be passed via this file.

        Returns
        -------
        str
            Path to the compiled QPC package.

<<<<<<< HEAD
        ``Optional`` Args:
            :onnx_path (str, optional): Path to pre-exported onnx model.
            :compile_dir (str, optional): Path for saving the qpc generated.
            :seq_len (Union[int, List[int]]): The length of the prompt should be less that ``seq_len``. ``Defaults to 32``.
            :batch_size (int, optional): Batch size. ``Defaults to 1``.
            :num_devices (int): Number of devices the model needs to be compiled for. Defaults to 1.
            :num_cores (int): Number of cores used to compile the model.
            :mxfp6_matmul (bool, optional): Whether to use ``mxfp6`` compression for weights. ``Defaults to False``.
            :compiler_options (dict, optional): Additional compiler options.

                For QAIC Compiler: Extra arguments for qaic-exec can be passed.
                    :aic_enable_depth_first (bool, optional): Enables DFS with default memory size. ``Defaults to False``.
                    :allow_mxint8_mdp_io (bool, optional): Allows MXINT8 compression of MDP IO traffic. ``Defaults to False.``

                    Params are converted to flags as below:

                    - aic_hw_version=ai100 -> -aic-hw-version=ai100
                    - aic_hw_version=ai200 -> -aic-hw-version=ai200

                For QNN Compiler: Following arguments can be passed.
                    :enable_qnn (bool): Enables QNN Compilation.
                    :qnn_config (str): Path of QNN Config parameters file. Any extra parameters for QNN compilation can be passed via this file.

        Returns:
            :str: Path of the compiled ``qpc`` package.
=======
>>>>>>> efb34ea3
        """

        if isinstance(seq_len, list) and len(seq_len) >= 15:
            warnings.warn("Recommended: `seq_len` should contain fewer than 15 items.")

        specializations = [
            {"batch_size": batch_size, "seq_len": sl} for sl in (seq_len if isinstance(seq_len, list) else [seq_len])
        ]

        return self._compile(
            onnx_path=onnx_path,
            compile_dir=compile_dir,
            compile_only=True,
            specializations=specializations,
            convert_to_fp16=True,
            mxfp6_matmul=mxfp6_matmul,
            mdp_ts_num_devices=num_devices,
            aic_num_cores=num_cores,
            **compiler_options,
        )

    def generate(
        self,
        inputs: torch.Tensor,
        device_ids: List[int] = None,
        runtime_ai100: bool = True,
    ) -> Union[torch.Tensor, np.ndarray]:
        """
        Generate output by executing the compiled QPC on Cloud AI 100 hardware or using PyTorch runtime.

        This method runs sequential execution based on the compiled model's batch size and the number of prompts.
        If the number of prompts is not divisible by the batch size, the last batch will be dropped.

        Parameters
        ----------
        inputs : torch.Tensor or np.ndarray
            Input data for the model. For AI 100 runtime, this typically includes
            `input_ids` and `attention_mask`.
        device_ids : list of int, optional
            Device IDs for running the QPC. Defaults to `[0]` if not specified and `runtime_ai100` is True.
        runtime_ai100 : bool, optional
            Whether to use the AI 100 runtime for inference. If False, the PyTorch
            runtime will be used. Default is True.

        Returns
        -------
        torch.Tensor or np.ndarray
            Output from the AI 100 or PyTorch runtime. The type depends on the runtime and model.
        """
        # AI_100 runtime
        if runtime_ai100:
            if not isinstance(self.qpc_path, Path):
                raise TypeError("Please run compile API first!")

            return self.cloud_ai_100_feature_generate(inputs=inputs, device_ids=device_ids)
        # PyTorch runtime
        else:
            return self.pytorch_feature_generate(model=self.model, inputs=inputs)

    def cloud_ai_100_feature_generate(
        self,
        inputs: torch.Tensor,
        device_ids: List[int] = [0],
    ) -> np.ndarray:
        """
        Generate features for a batch of inputs using the Cloud AI 100 hardware runtime.

        This method runs inference on the compiled QPC using the Cloud AI 100 accelerator.
        It automatically pads input tensors to match the compiled sequence length and handles session setup.

        Parameters
        ----------
        inputs : torch.Tensor or np.ndarray
            Input tensors for feature extraction. Must be a dictionary-like object
            including `input_ids` and `attention_mask`.
        device_ids : List[int], optional
            List of device IDs to use for inference. Defaults to [0].

        Returns
        -------
        np.ndarray
            Array containing the generated output features for each input in the batch.
        """

        if self.qpc_session is None:
            self.qpc_session = QAICInferenceSession(str(self.qpc_path), device_ids)
            self.batch_size = self.qpc_session.bindings[0].dims[0]

        # Dynamic switching to closest seq_Len based on input_ids_len
        input_ids_len = inputs["input_ids"].shape[1]

        for allowed_shape in self.qpc_session.allowed_shapes:
            seq_len_allowed = allowed_shape[1][1][1]

            if seq_len_allowed >= input_ids_len:
                self.seq_len = seq_len_allowed
                break

        # To handle single seq_len as we can't fetch allowed shapes for single seq_len
        self.seq_len = self.qpc_session.bindings[0].dims[1] if not hasattr(self, "seq_len") else self.seq_len

        input_ids = np.array(
            torch.nn.functional.pad(inputs["input_ids"], (0, self.seq_len - input_ids_len), "constant", 0)
        )
        attention_mask = np.array(
            torch.nn.functional.pad(
                inputs["attention_mask"], (0, self.seq_len - inputs["attention_mask"].size(1)), "constant", 0
            )
        )

        inputs = dict(input_ids=input_ids, attention_mask=attention_mask)

        # TODO: Remove try and catch after compiler fix
        try:
            outputs = {
                "output": np.random.randn(*list(self.qpc_session.bindings[2].dims)).astype(np.float32),
            }
            self.qpc_session.set_buffers(outputs)
            outputs = self.qpc_session.run(inputs)
        except Exception:
            outputs = {
                "output": np.random.randn(self.batch_size, self.seq_len, self.qpc_session.bindings[2].dims[1]).astype(
                    np.float32
                ),
            }
            self.qpc_session.set_buffers(outputs)
            outputs = self.qpc_session.run(inputs)
        return outputs

    def pytorch_feature_generate(self, model, inputs: Union[torch.Tensor, np.ndarray]) -> List[torch.Tensor]:
        """
        Generate features from a batch of inputs using the PyTorch model.

        This method runs the model in PyTorch (CPU/GPU) mode for feature extraction.

        Parameters
        ----------
        model : nn.Module
            The PyTorch model to use for inference.
        inputs : torch.Tensor or np.ndarray
            Input tensors for feature extraction. Expected to be a dictionary-like object.

        Returns
        -------
        List[torch.Tensor]
            List of output features generated by the model for each input.
        """
        return model(**inputs)


class QEffVisionEncoderForTextImageToTextModel(QEFFBaseModel):
    """
    QEfficient wrapper for the Vision Encoder component of a Text-to-Image-to-Text model.

    This class handles the export and compilation of the vision encoder part
    of multimodal models for optimal performance on Cloud AI 100 hardware.
    """

    _pytorch_transforms = [
        AwqToMatmulNbitsTransform,
        GPTQToMatmulNbitsTransform,
        CustomOpsTransform,
        KVCacheTransform,
        KVCacheExternalModuleMapperTransform,
    ]
    _onnx_transforms = [FP16ClipTransform, SplitTensorsTransform]

    def __init__(self, model: nn.modules, **kwargs):
        """
        Initializes the vision encoder component for multimodal models.

        Parameters
        ----------
        model : nn.Module
            The full HuggingFace multimodal model from which the vision encoder is extracted.
        **kwargs :
            Additional keyword arguments passed to the base class constructor.
        """
        super().__init__(model, **kwargs)
        self.model = model.get_qeff_vision_encoder()
        self.hash_params["qeff_auto_class"] = self.__class__.__name__

    def export(self, inputs, output_names, dynamic_axes, export_dir=None, offload_pt_weights=True):
<<<<<<< HEAD
        if constants.USE_TORCH_EXPORT:
            dynamic_shapes = convert_dynamic_axes_to_dynamic_shapes_image_text_to_text(dynamic_axes)
            return self._export(
            inputs, output_names, dynamic_axes, export_dir=export_dir, offload_pt_weights=offload_pt_weights, use_torch_export=True,dynamic_shapes=dynamic_shapes,
        )
        else:
            return self._export(
=======
        """
        Exports the vision encoder component to ONNX format.

        Parameters
        ----------
        inputs : Dict[str, torch.Tensor]
            Example inputs for the ONNX export.
        output_names : List[str]
            List of output names for the ONNX graph.
        dynamic_axes : Dict[str, Dict[int, str]]
            Dynamic axes configuration for the ONNX graph.
        export_dir : str, optional
            Directory path where the exported ONNX graph will be saved. Default is None.
        offload_pt_weights : bool, optional
            If True, PyTorch weights will be offloaded after export. Default is True.

        Returns
        -------
        str
            Path to the generated ONNX graph file for the vision encoder.
        """
        return self._export(
>>>>>>> efb34ea3
            inputs, output_names, dynamic_axes, export_dir=export_dir, offload_pt_weights=offload_pt_weights
        )

    def compile(
        self,
        compile_dir,
        compile_only,
        specializations,
        convert_to_fp16,
        mxfp6_matmul,
        mdp_ts_num_devices,
        aic_num_cores,
        custom_io,
        **compiler_options,
    ) -> str:
        """
        Compiles the vision encoder component to a QPC package.

        Parameters
        ----------
        compile_dir : str
            Directory to save the generated QPC package.
        compile_only : bool
            If True, only compilation occurs without running inference.
        specializations : List[Dict[str, Union[int, str]]]
            List of dictionaries, each specifying a compilation specialization.
        convert_to_fp16 : bool
            If True, converts model to FP16 precision during compilation.
        mxfp6_matmul : bool
            If True, uses MXFP6 compression for MatMul weights.
        mdp_ts_num_devices : int
            Number of devices for multi-device (tensor slicing) compilation.
        aic_num_cores : int
            Number of cores to use for compilation.
        custom_io : Dict[str, str]
            Custom I/O configurations for the compiler.
        **compiler_options :
            Additional compiler options passed to the underlying compilation command.

        Returns
        -------
        str
            Path to the compiled QPC package for the vision encoder.
        """
        return self._compile(
            compile_dir=compile_dir,
            compile_only=compile_only,
            specializations=specializations,
            convert_to_fp16=convert_to_fp16,
            mxfp6_matmul=mxfp6_matmul,
            mdp_ts_num_devices=mdp_ts_num_devices,
            aic_num_cores=aic_num_cores,
            custom_io=custom_io,
            **compiler_options,
        )

    @property
    def model_name(self) -> str:
        """
        Get the name of the underlying vision encoder model.

        Returns
        -------
        str
            The model's class name, with "QEff" or "QEFF" prefix removed if present.
        """
        mname = self.model.__class__.__name__
        if mname.startswith("QEff") or mname.startswith("QEFF"):
            mname = mname[4:]
        return mname

    @property
    def get_model_config(self) -> dict:
        """
        Get the configuration dictionary of the underlying HuggingFace vision model.

        Returns
        -------
        dict
            The configuration dictionary.
        """
        if hasattr(self.model.model, "vision_model"):
            return self.model.model.vision_model.config.__dict__
        return self.model.model.config.__dict__


class QEffCausalLMForTextImageToTextModel(QEFFBaseModel):
    """
    QEfficient wrapper for the Causal Language Model (decoder) component of a Text-to-Image-to-Text model.

    This class handles the export and compilation of the language decoder part
    of multimodal models for optimal performance on Cloud AI 100 hardware.
    """

    _pytorch_transforms = [
        AwqToMatmulNbitsTransform,
        GPTQToMatmulNbitsTransform,
        CustomOpsTransform,
        KVCacheTransform,
        VlmKVOffloadTransform,
        SplitGateUpWeightsTransform,
    ]
    _onnx_transforms = [FP16ClipTransform, SplitTensorsTransform]

    def __init__(self, model, **kwargs):
        """
        Initializes the language decoder component for multimodal models.

        Parameters
        ----------
        model : nn.Module
            The full HuggingFace multimodal model from which the language decoder is extracted.
        **kwargs :
            Additional keyword arguments passed to the base class constructor.
        """
        super().__init__(model, **kwargs)
        self.model = model.get_qeff_language_decoder()
        self.hash_params["qeff_auto_class"] = self.__class__.__name__

    def export(self, inputs, output_names, dynamic_axes, export_dir=None, offload_pt_weights=True):
<<<<<<< HEAD
        if constants.USE_TORCH_EXPORT:
            dynamic_shapes = convert_dynamic_axes_to_dynamic_shapes_image_text_to_text(dynamic_axes)
            return self._export(
            inputs, output_names, dynamic_axes, export_dir=export_dir, offload_pt_weights=offload_pt_weights, use_torch_export=True,dynamic_shapes=dynamic_shapes,
        )
        else:
            return self._export(
=======
        """
        Exports the language decoder component to ONNX format.

        Parameters
        ----------
        inputs : Dict[str, torch.Tensor]
            Example inputs for the ONNX export.
        output_names : List[str]
            List of output names for the ONNX graph.
        dynamic_axes : Dict[str, Dict[int, str]]
            Dynamic axes configuration for the ONNX graph.
        export_dir : str, optional
            Directory path where the exported ONNX graph will be saved. Default is None.
        offload_pt_weights : bool, optional
            If True, PyTorch weights will be offloaded after export. Default is True.

        Returns
        -------
        str
            Path to the generated ONNX graph file for the language decoder.
        """
        return self._export(
>>>>>>> efb34ea3
            inputs, output_names, dynamic_axes, export_dir=export_dir, offload_pt_weights=offload_pt_weights
        )

    def compile(
        self,
        compile_dir,
        compile_only,
        specializations,
        convert_to_fp16,
        mxfp6_matmul,
        mdp_ts_num_devices,
        aic_num_cores,
        custom_io,
        **compiler_options,
    ) -> str:
        """
        Compiles the language decoder component to a QPC package.

        Parameters
        ----------
        compile_dir : str
            Directory to save the generated QPC package.
        compile_only : bool
            If True, only compilation occurs without running inference.
        specializations : List[Dict[str, Union[int, str]]]
            List of dictionaries, each specifying a compilation specialization.
        convert_to_fp16 : bool
            If True, converts model to FP16 precision during compilation.
        mxfp6_matmul : bool
            If True, uses MXFP6 compression for MatMul weights.
        mdp_ts_num_devices : int
            Number of devices for multi-device (tensor slicing) compilation.
        aic_num_cores : int
            Number of cores to use for compilation.
        custom_io : Dict[str, str]
            Custom I/O configurations for the compiler.
        **compiler_options :
            Additional compiler options passed to the underlying compilation command.

        Returns
        -------
        str
            Path to the compiled QPC package for the language decoder.
        """
        return self._compile(
            compile_dir=compile_dir,
            compile_only=compile_only,
            specializations=specializations,
            convert_to_fp16=convert_to_fp16,
            mxfp6_matmul=mxfp6_matmul,
            mdp_ts_num_devices=mdp_ts_num_devices,
            aic_num_cores=aic_num_cores,
            custom_io=custom_io,
            **compiler_options,
        )

    @property
    def model_name(self) -> str:
        """
        Get the name of the underlying language decoder model.

        Returns
        -------
        str
            The model's class name, with "QEff" or "QEFF" prefix removed if present.
        """
        mname = self.model.__class__.__name__
        if mname.startswith("QEff") or mname.startswith("QEFF"):
            mname = mname[4:]
        return mname

    @property
    def get_model_config(self) -> dict:
        """
        Get the configuration dictionary of the underlying HuggingFace language model.

        Returns
        -------
        dict
            The configuration dictionary.
        """
        if hasattr(self.model, "language_model"):
            return self.model.language_model.config.__dict__
        return self.model.config.__dict__


class _QEffAutoModelForImageTextToTextDualQPC:
    """
    Internal class handling multimodal image-text-to-text models using a dual QPC approach.

    In this approach, the vision encoder and language model decoder are compiled
    into separate QPC packages. The vision encoder's KV cache might be offloaded
    to CPU or managed differently from the language model's KV cache.
    """

    _hf_auto_class = AutoModelForImageTextToText

    def __init__(
        self,
        model: nn.Module,
        **kwargs,
    ):
        """
        Initializes the dual QPC multimodal model wrapper.

        Parameters
        ----------
        model : nn.Module
            The full HuggingFace multimodal model.
        **kwargs :
            Additional keyword arguments. `full_batch_size` is not supported here.

        Raises
        ------
        NotImplementedError
            If `full_batch_size` is provided.
        """
        if kwargs.pop("full_batch_size", None):
            raise NotImplementedError("Continuous batching is not supported for image-text-to-text models yet.")
        self.model = model
        self.config = model.config
        self.vision_model = QEffVisionEncoderForTextImageToTextModel(model, **kwargs)
        self.lang_model = QEffCausalLMForTextImageToTextModel(model, **kwargs)
        self.input_shapes, self.output_names = None, None

    @property
    def model_name(self) -> str:
        """
        Get the name of the underlying multimodal model.

        Returns
        -------
        str
            The model's class name, with "QEff" or "QEFF" prefix removed if present.
        """
        mname = self.model.__class__.__name__
        if mname.startswith("QEff") or mname.startswith("QEFF"):
            mname = mname[4:]
        return mname

    @classmethod
    def from_pretrained(cls, pretrained_model_name_or_path: str, **kwargs):
        """
        Load a QEfficient multimodal model for dual QPC from a pretrained HuggingFace model or local path.

        Parameters
        ----------
        pretrained_model_name_or_path : str
            Model card name from HuggingFace or local path to model directory.
        **kwargs :
            Additional keyword arguments passed directly to `cls._hf_auto_class.from_pretrained`.
            Note: `attn_implementation` and `low_cpu_mem_usage` are automatically
            set to "eager" and False respectively to ensure compatibility.

        Returns
        -------
        _QEffAutoModelForImageTextToTextDualQPC
            An instance initialized with the pretrained weights.
        """
        if kwargs.get("attn_implementation", None) not in {None, "eager"}:
            logger.warning('Updating attn_implementation="eager"')

        if kwargs.get("low_cpu_mem_usage", None):
            logger.warning("Updating low_cpu_mem_usage=False")

        kwargs.update({"attn_implementation": "eager", "low_cpu_mem_usage": False})
        model = cls._hf_auto_class.from_pretrained(pretrained_model_name_or_path, **kwargs)
        return cls(model, pretrained_model_name_or_path=pretrained_model_name_or_path, **kwargs)

    @property
    def onnx_path(self):
        """
        Get the ONNX paths for the vision and language model components.

        Returns
        -------
        List[str]
            A list containing the ONNX paths of the vision model and the language model.
        """
        return [self.vision_model.onnx_path, self.lang_model.onnx_path]

    @property
    def qpc_path(self):
        """
        Get the QPC paths for the vision and language model components.

        Returns
        -------
        Union[List[str], str, None]
            A list containing both QPC paths if both are compiled, or just one if only one is,
            or None if neither is compiled.
        """
        if self.vision_model.qpc_path and self.lang_model.qpc_path:
            return [self.vision_model.qpc_path, self.lang_model.qpc_path]
        elif self.vision_model.qpc_path:
            return self.vision_model.qpc_path
        else:
            return self.lang_model.qpc_path

    def export(
        self,
        export_dir: Optional[str] = None,
        **kwargs,
    ) -> str:
        """
        Exports both the vision encoder and language decoder components to ONNX format.

        This method exports the vision component (optionally without offloading PyTorch weights)
        and the language component (with offloading PyTorch weights).

        Parameters
        ----------
        export_dir : str, optional
            Directory path where the exported ONNX graphs will be saved. Default is None.
        **kwargs :
            Additional keyword arguments.

        Returns
        -------
        List[str]
            A list containing the paths to the generated ONNX graph files for both components.
        """
        inputs = self.model.get_dummy_inputs(kv_offload=True)
        dynamic_axes = self.model.get_onnx_dynamic_axes(kv_offload=True)
        output_names = self.model.get_output_names(kv_offload=True)

        self.vision_model.export(
            inputs["vision"],
            output_names["vision"],
            dynamic_axes["vision"],
            export_dir=export_dir,
            offload_pt_weights=False,
        )
        self.lang_model.export(
            inputs["lang"], output_names["lang"], dynamic_axes["lang"], export_dir=export_dir, offload_pt_weights=True
        )

        return self.onnx_path

    def compile(
        self,
        img_size: Optional[int] = None,
        vision_onnx_path: Optional[str] = None,
        lang_onnx_path: Optional[str] = None,
        compile_dir: Optional[str] = None,
        *,
        prefill_seq_len: Optional[int] = None,
        ctx_len: Optional[int] = None,
        batch_size: int = 1,
        full_batch_size: Optional[int] = None,
        kv_cache_batch_size: Optional[int] = None,
        num_devices: int = 1,
        num_cores: int = 16,  # FIXME: Make this mandatory arg
        mxfp6_matmul: bool = False,
        mxint8_kv_cache: bool = False,
        num_speculative_tokens: Optional[int] = None,
        skip_vision: Optional[bool] = False,
        skip_lang: Optional[bool] = False,
        **compiler_options,
    ) -> str:
        """
        Compiles both the vision encoder and language decoder components into QPC packages.

        Parameters
        ----------
        img_size : int, optional
            The image size to compile the vision model for. Default is None.
        vision_onnx_path : str, optional
            Path to a pre-exported ONNX file for the vision encoder. If None, it will be exported.
        lang_onnx_path : str, optional
            Path to a pre-exported ONNX file for the language decoder. If None, it will be exported.
        compile_dir : str, optional
            Directory to save the generated QPC packages.
        prefill_seq_len : int, optional
            Length of the prefill prompt for the language model. Default is None.
        ctx_len : int, optional
            Maximum context length for the language model. Default is None.
        batch_size : int, optional
            Batch size. Default is 1.
        full_batch_size : int, optional
            Not supported for this model; must be None.
        kv_cache_batch_size : int, optional
            Not supported for this model; must be None.
        num_devices : int, optional
            Number of devices to compile for. Default is 1.
        num_cores : int, optional
            Number of cores to use for compilation.
        mxfp6_matmul : bool, optional
            Use MXFP6 compression for weights in the language model. Default is False.
        mxint8_kv_cache : bool, optional
            Use MXINT8 compression for KV cache. Default is False.
        num_speculative_tokens : int, optional
            Not supported for this model; must be None.
        skip_vision : bool, optional
            If True, skips compilation of the vision encoder. Default is False.
        skip_lang : bool, optional
            If True, skips compilation of the language decoder. Default is False.
        **compiler_options : dict
            Additional compiler options for QAIC or QNN compilers.

        Returns
        -------
        Union[List[str], str, None]
            A list of paths to the compiled QPC packages, or a single path if only
            one component is compiled, or None if neither is compiled.

        Raises
        ------
        ValueError
            If `full_batch_size`, `kv_cache_batch_size`, or `num_speculative_tokens` are not None.
            If both `skip_lang` and `skip_vision` are True.
        """
        if any(param is not None for param in [full_batch_size, kv_cache_batch_size, num_speculative_tokens]):
            raise ValueError(
                f"Expected 'full_batch_size', 'kv_cache_batch_size', 'num_speculative_tokens' to be None but got: "
                f"full_batch_size={full_batch_size}, kv_cache_batch_size={kv_cache_batch_size}, num_speculative_tokens={num_speculative_tokens}, "
            )

        if skip_lang and skip_vision:
            raise ValueError("Expected at least one of 'skip_lang' or 'skip_vision' to be False")

        output_names = self.model.get_output_names(kv_offload=True)

        specializations, compiler_options = self.model.get_specializations(
            batch_size=batch_size,
            prefill_seq_len=prefill_seq_len,
            ctx_len=ctx_len,
            img_size=img_size,
            kv_offload=True,
            **compiler_options,
        )

        custom_io_vision = {}
        kv_cache_dtype = "mxint8" if mxint8_kv_cache else "float16"
        molmo = hasattr(self.model.config, "model_type") and self.model.config.model_type == "molmo"
        if molmo:
            custom_io_vision["image_masks"] = "float16"
        custom_io_vision["pixel_values"] = "float16"

        for output_name in output_names["vision"]:
            if output_name.startswith("past_"):
                custom_io_vision[output_name] = kv_cache_dtype
            else:
                custom_io_vision[output_name] = "float16"

        if vision_onnx_path:
            self.vision_model.onnx_path = vision_onnx_path
        if lang_onnx_path:
            self.lang_model.onnx_path = lang_onnx_path

        if (self.vision_model.onnx_path is None and vision_onnx_path is None) or (
            self.lang_model.onnx_path is None and lang_onnx_path is None
        ):
            self.export()

        if not skip_vision:
            self.vision_model._compile(
                compile_dir=compile_dir,
                compile_only=True,
                specializations=specializations["vision"],
                convert_to_fp16=True,
                mxfp6_matmul=constants.VISION_MXFP6_MATMUL,
                mdp_ts_num_devices=num_devices,
                aic_num_cores=num_cores,
                custom_io=custom_io_vision,
                mxint8_kv_cache=mxint8_kv_cache,
                **compiler_options,
            )

        if not skip_lang:
            custom_io_lang = {}
            # Inputs
            for output_name in output_names["lang"]:
                if output_name.endswith("_RetainedState"):
                    custom_io_lang[output_name[: -len("_RetainedState")]] = (
                        "float16" if "vision_embeds" in output_name else kv_cache_dtype
                    )

            # outputs
            for output_name in output_names["lang"]:
                if output_name.endswith("_RetainedState"):
                    custom_io_lang[output_name] = "float16" if "vision_embeds" in output_name else kv_cache_dtype

            self.lang_model._compile(
                compile_dir=compile_dir,
                compile_only=True,
                retained_state=True,
                specializations=specializations["lang"],
                convert_to_fp16=True,
                mxfp6_matmul=mxfp6_matmul,
                mdp_ts_num_devices=num_devices,
                aic_num_cores=num_cores,
                custom_io=custom_io_lang,
                mxint8_kv_cache=mxint8_kv_cache,
                **compiler_options,
            )
        return self.qpc_path

    def generate(
        self,
        inputs: torch.Tensor,
        streamer: Optional[TextStreamer] = None,
        device_ids: List[int] = None,
        runtime_ai100: bool = True,
        generation_len: Optional[int] = None,
    ) -> Union[torch.Tensor, np.ndarray]:
        """
        Generates output by executing the compiled QPC(s) on Cloud AI 100 Hardware cards.

        This method coordinates inference between the vision encoder and language model decoder.

        Parameters
        ----------
        inputs : Dict[str, Union[torch.Tensor, np.ndarray]]
            Inputs to run the execution, typically includes `pixel_values`, `input_ids`,
            `attention_mask`, etc.
        streamer : TextStreamer, optional
            A streamer object to display generated tokens in real-time. Default is None.
        device_ids : List[int], optional
            IDs of devices for running the QPC. E.g., `[0]` for a single device or
            `[0, 1, 2, 3]` for tensor slicing. Defaults to `[0]` if not specified.
        runtime_ai100 : bool, optional
            If True, uses the AI 100 runtime. PyTorch runtime is not supported for this model.
            Default is True.
        generation_len : int, optional
            The maximum number of tokens to generate. If None, it's inferred from `ctx_len`.

        Returns
        -------
        CloudAI100ExecInfoNew or np.ndarray
            Output from the AI 100 runtime, including generated IDs and performance metrics.

        Raises
        ------
        NotImplementedError
            If `runtime_ai100` is False.
        """
        if not runtime_ai100:
            raise NotImplementedError("PyTorch execution is not supported yet for this model!")

        return self.kv_offload_generate(
            inputs=inputs, device_ids=device_ids, streamer=streamer, generation_len=generation_len
        )

    def kv_offload_generate(
        self,
        inputs: List[str] = None,
        streamer: Optional[TextStreamer] = None,
        device_ids: List[int] = None,
        generation_len: int = None,
    ):
        """
        Performs generation for multimodal models with KV offloading to CPU.

        This method orchestrates the inference by running the vision encoder (if compiled)
        and then iteratively running the language decoder, managing KV cache states.

        Parameters
        ----------
        inputs : Dict[str, Union[torch.Tensor, np.ndarray]]
            Input tensors for the multimodal model.
        streamer : TextStreamer, optional
            A streamer object to display generated tokens in real-time. Default is None.
        device_ids : List[int], optional
            IDs of devices for running the QPC. Defaults to `[0]` if not specified.
        generation_len : int, optional
            The maximum number of tokens to generate. If None, it's inferred from `ctx_len`.

        Returns
        -------
        CloudAI100ExecInfoNew
            Execution information including generated IDs and performance metrics.

        Raises
        ------
        TypeError
            If the language model QPC is not compiled.
        AssertionError
            If `generation_len` is not greater than zero.
        """
        if not self.lang_model.qpc_path:
            raise TypeError("Please run compile API for language model first!")

        lang_session = QAICInferenceSession(self.lang_model.qpc_path, device_ids, activate=False)

        if self.vision_model.qpc_path:
            vision_session = QAICInferenceSession(self.vision_model.qpc_path, device_ids)

        batch_size, ctx_len, fbs = get_compilation_dims(self.lang_model.qpc_path)

        pad_token_id = 1

        # Skip inputs/outputs
        lang_session.skip_buffers(
            [
                x
                for x in lang_session.input_names + lang_session.output_names
                if x.startswith("past_") or x.endswith("_RetainedState")
            ]
        )

        # Read prompt and ctx len from session
        batch_size = max(
            [x[lang_session.binding_index_map["input_ids"]][1][0] for x in lang_session.allowed_shapes]
            + [lang_session.bindings[lang_session.binding_index_map["input_ids"]].dims[0]]
        )

        prefill_seq_len = max(
            [x[lang_session.binding_index_map["input_ids"]][1][1] for x in lang_session.allowed_shapes]
            + [lang_session.bindings[lang_session.binding_index_map["input_ids"]].dims[1]]
        )

        input_len = inputs["attention_mask"].sum(1, keepdims=True)
        input_ids_length = inputs["input_ids"].shape[1]
        num_chunks = -(input_ids_length // -prefill_seq_len)  # ceil divide without float
        padded_len = num_chunks * prefill_seq_len  # Convert to a multiple of prompt_len

        if generation_len is None:
            generation_len = ctx_len - input_len.max()
        assert generation_len > 0, "generation length should be greater than zero"
        generated_ids = np.full((batch_size, generation_len + 1), pad_token_id)

        inputs["input_ids"] = torch.nn.functional.pad(
            inputs["input_ids"],
            (0, padded_len - input_ids_length),
            "constant",
            pad_token_id,
        )
        inputs["attention_mask"] = torch.nn.functional.pad(
            inputs["attention_mask"], (0, padded_len - input_ids_length), "constant", 0
        )
        if "cross_attention_mask" in inputs:
            inputs["cross_attention_mask"] = torch.nn.functional.pad(
                inputs["cross_attention_mask"], (0, 0, 0, 0, 0, padded_len - input_ids_length)
            )

        for k, v in inputs.items():
            inputs[k] = np.array(v)

        vision_inputs = {
            k: v
            for k, v in inputs.items()
            if k
            in {"pixel_values", "image_masks", "image_input_idx", "valid_idx", "aspect_ratio_ids", "aspect_ratio_mask"}
        }

        vision_inputs_fp16 = {"pixel_values", "image_masks"}
        vision_inputs.update({k: vision_inputs[k].astype("float16") for k in vision_inputs_fp16 if k in vision_inputs})

        vision_start = perf_counter()

        vision_outputs = {}
        if vision_inputs:
            vision_outputs = vision_session.run(vision_inputs)
        vision_end = perf_counter()

        lang_inputs = {k: v for k, v in inputs.items() if k not in vision_inputs}

        if "position_ids" in inputs:
            lang_inputs["position_ids"] = inputs["position_ids"]
            lang_inputs.pop("attention_mask")
        else:
            lang_inputs["position_ids"] = np.where(
                lang_inputs.pop("attention_mask"), np.arange(padded_len), -1
            )  # Need to use -1 as position_ids for invalid tokens

        not_mllama = hasattr(self.model.config, "model_type") and self.model.config.model_type != "mllama"
        if not_mllama:
            lang_inputs["image_idx"] = np.array([[0]])

        if self.vision_model.qpc_path:
            vision_session.deactivate()
        lang_session.activate()

        lang_session.set_buffers(vision_outputs)

        # Prepare inputs for prefill
        chunk_inputs = lang_inputs.copy()
        prefill_start = perf_counter()

        # Run prefill
        chunk_inputs = lang_inputs.copy()
        for i in range(num_chunks):
            chunk_inputs["input_ids"] = lang_inputs["input_ids"][:, i * prefill_seq_len : (i + 1) * prefill_seq_len]
            chunk_inputs["position_ids"] = lang_inputs["position_ids"][
                ..., i * prefill_seq_len : (i + 1) * prefill_seq_len
            ]
            outputs = lang_session.run(chunk_inputs)
            chunk_inputs["image_idx"] = outputs["image_idx_output"]

        prefill_time = perf_counter() - prefill_start + vision_end - vision_start
        # Skip inputs/outputs again
        lang_session.skip_buffers(
            [
                x
                for x in lang_session.input_names + lang_session.output_names
                if x.startswith("past_") or x.endswith("_RetainedState")
            ]
        )

        # Get first token
        lang_inputs["input_ids"] = outputs["logits"].argmax(2)
        lang_inputs["position_ids"] = np.max(lang_inputs["position_ids"], axis=-1, keepdims=True) + 1
        if "cross_attention_mask" in lang_inputs:
            bs, _, num_images, img_tiles = lang_inputs["cross_attention_mask"].shape
            lang_inputs["cross_attention_mask"] = torch.ones((bs, 1, num_images, img_tiles), dtype=torch.int64).numpy()
        generated_ids[:, 0] = lang_inputs["input_ids"].squeeze(1)

        if streamer:
            streamer.put(lang_inputs["input_ids"][0])

        # Decode loop
        decode_start = perf_counter()
        for num_token in range(1, generation_len):
            outputs = lang_session.run(lang_inputs)

            # Prepare inputs for next iteration
            lang_inputs["input_ids"] = outputs["logits"].argmax(2)
            lang_inputs["position_ids"] += 1
            generated_ids[:, num_token] = lang_inputs["input_ids"].squeeze(1)
            if streamer:
                streamer.put(lang_inputs["input_ids"][0])

        decode_end = perf_counter()
        if streamer:
            streamer.end()

        decode_perf = (num_token - 1) / (decode_end - decode_start)
        total_time = decode_end - decode_start + prefill_time
        total_perf = num_token / total_time

        return CloudAI100ExecInfoNew(
            batch_size=batch_size,
            generated_ids=generated_ids,
            perf_metrics=PerfMetrics(
                prefill_time=prefill_time, decode_perf=decode_perf, total_perf=total_perf, total_time=total_time
            ),
        )


class _QEFFAutoModelForImageTextToTextSingleQPC(QEFFTransformersBase, MultimodalUtilityMixin):
    """
    Internal class handling multimodal image-text-to-text models using a single QPC approach.

    In this approach, the entire multimodal model (vision encoder + language model decoder)
    is compiled into a single QPC package.
    """

    _hf_auto_class = AutoModelForImageTextToText
    _pytorch_transforms = [
        AwqToMatmulNbitsTransform,
        GPTQToMatmulNbitsTransform,
        CustomOpsTransform,
        KVCacheTransform,
        KVCacheExternalModuleMapperTransform,
        VlmNoKVOffloadTransform,
        SplitGateUpWeightsTransform,
    ]
    _onnx_transforms = [FP16ClipTransform, SplitTensorsTransform]

    def __init__(
        self,
        model: nn.Module,
        **kwargs,
    ):
        """
        Initializes the single QPC multimodal model wrapper.

        Parameters
        ----------
        model : nn.Module
            The full HuggingFace multimodal model.
        **kwargs :
            Additional keyword arguments. `full_batch_size` is not supported here.

        Raises
        ------
        NotImplementedError
            If `full_batch_size` is provided.
        """
        if kwargs.pop("full_batch_size", None):
            raise NotImplementedError("Continuous batching is not supported for image-text-to-text models yet.")
        super().__init__(model, **kwargs)

        # to handle internvl models
        if hasattr(self.model.config, "llm_config") and hasattr(self.model.config, "vision_config"):
            self.model.config.llm_config.use_cache = True
            self.model.config.llm_config._attn_implementation = "eager"
            self.model.config.vision_config.use_flash_attn = "false"
        else:
            if hasattr(self.model.config, "text_config"):
                self.model.config.text_config.use_cache = True
            else:
                self.model.config.use_cache = True
        self.hash_params["qeff_auto_class"] = self.__class__.__name__

    @classmethod
    def from_pretrained(
        cls,
        pretrained_model_name_or_path,
        *args,
        **kwargs,
    ):
        """
        Load a QEfficient multimodal model for single QPC from a pretrained HuggingFace model or local path.

        Parameters
        ----------
        pretrained_model_name_or_path : str
            Model card name from HuggingFace or local path to model directory.
        *args :
            Positional arguments passed directly to `cls._hf_auto_class.from_pretrained`.
        **kwargs :
            Additional keyword arguments passed directly to `cls._hf_auto_class.from_pretrained`.
            Note: `attn_implementation` and `low_cpu_mem_usage` are automatically
            set to "eager" and False respectively to ensure compatibility.
            Also, `_attn_implementation` and `use_flash_attn` are configured for VLM models.

        Returns
        -------
        _QEFFAutoModelForImageTextToTextSingleQPC
            An instance initialized with the pretrained weights.
        """
        if kwargs.get("attn_implementation", None) not in {None, "eager"}:
            logger.warning('Updating attn_implementation="eager"')

        if kwargs.get("low_cpu_mem_usage", None):
            logger.warning("Updating low_cpu_mem_usage=False")

        kwargs.update({"attn_implementation": "eager", "low_cpu_mem_usage": False})
        from transformers import AutoConfig

        config = AutoConfig.from_pretrained(pretrained_model_name_or_path, trust_remote_code=True)
        config._attn_implementation = "eager"
        config.vision_config.use_flash_attn = "false"
        model = cls._hf_auto_class.from_pretrained(pretrained_model_name_or_path, config, *args, **kwargs)

        return cls(model, pretrained_model_name_or_path=pretrained_model_name_or_path, **kwargs)

    def export(
        self,
        export_dir: Optional[str] = None,
        **kwargs,
    ) -> str:
        """
        Exports the entire multimodal model to ONNX format.

        Parameters
        ----------
        export_dir : str, optional
            Directory path where the exported ONNX graph will be saved. Default is None.
        **kwargs :
            Additional keyword arguments.

        Returns
        -------
        str
            Path to the generated ONNX graph file.
        """
        inputs = self.model.get_dummy_inputs()
        dynamic_axes = self.model.get_onnx_dynamic_axes()
        output_names = self.model.get_output_names()
        if constants.USE_TORCH_EXPORT:
            dynamic_shapes = convert_dynamic_axes_to_dynamic_shapes_image_text_to_text(dynamic_axes)
            return self._export(
            inputs, output_names, dynamic_axes, export_dir=export_dir, use_torch_export=True,dynamic_shapes=dynamic_shapes,
        )
        else:
            return self._export(
            inputs, output_names, dynamic_axes, export_dir=export_dir, 
        )

    def compile(
        self,
        onnx_path: Optional[str] = None,
        img_size: Optional[int] = None,
        compile_dir: Optional[str] = None,
        *,
        prefill_seq_len: Optional[int] = None,
        ctx_len: Optional[int] = None,
        batch_size: int = 1,
        full_batch_size: Optional[int] = None,
        kv_cache_batch_size: Optional[int] = None,
        num_devices: int = 1,
        num_cores: int = 16,  # FIXME: Make this mandatory arg
        mxfp6_matmul: bool = False,
        mxint8_kv_cache: bool = False,
        num_speculative_tokens: Optional[int] = None,
        **compiler_options,
    ) -> str:
        """
        Compiles the exported ONNX model (single QPC) using the Cloud AI 100 Platform SDK compiler.

        This method generates a single ``qpc`` package for the entire multimodal model.

        Parameters
        ----------
        onnx_path : str, optional
            Path to a pre-exported ONNX model. If not provided, the model will be exported first.
        img_size : int, optional
            The image size to compile the vision part of the model for. Default is None.
        compile_dir : str, optional
            Directory to save the generated QPC package.
        prefill_seq_len : int, optional
            Length of the prefill prompt. Default is None.
        ctx_len : int, optional
            Maximum context length the compiled model can remember. Default is None.
        batch_size : int, optional
            Batch size. Default is 1.
        full_batch_size : int, optional
            Not supported for this model; must be None.
        kv_cache_batch_size : int, optional
            Not supported for this model; must be None.
        num_devices : int, optional
            Number of devices to compile for. Default is 1.
        num_cores : int, optional
            Number of cores to use for compilation.
        mxfp6_matmul : bool, optional
            Use MXFP6 compression for weights. Default is False.
        mxint8_kv_cache : bool, optional
            Use MXINT8 compression for KV cache. Default is False.
        num_speculative_tokens : int, optional
            Not supported for this model; must be None.
        **compiler_options : dict
            Additional compiler options for QAIC or QNN compilers.

        Returns
        -------
        str
            Path to the compiled QPC package.

        Raises
        ------
        ValueError
            If `full_batch_size`, `kv_cache_batch_size`, or `num_speculative_tokens` are not None.
        """
        if any(param is not None for param in [full_batch_size, kv_cache_batch_size, num_speculative_tokens]):
            raise ValueError(
                f"Expected 'full_batch_size', 'kv_cache_batch_size', 'num_speculative_tokens' to be None but got: "
                f"full_batch_size={full_batch_size}, kv_cache_batch_size={kv_cache_batch_size}, num_speculative_tokens={num_speculative_tokens}, "
            )

        output_names = self.model.get_output_names()

        # Get specializations from modelling file
        # TODO: expose this via the auto class as well
        specializations, compiler_options = self.model.get_specializations(
            batch_size=batch_size,
            prefill_seq_len=prefill_seq_len,
            ctx_len=ctx_len,
            img_size=img_size,
            **compiler_options,
        )

        custom_io = {}
        kv_cache_dtype = "mxint8" if mxint8_kv_cache else "float16"
        # inputs
        for input_name in output_names:
            if input_name.endswith("_RetainedState"):
                custom_io[input_name[: -len("_RetainedState")]] = (
                    "float16" if "pixel_values" in input_name else kv_cache_dtype
                )

        # outputs
        for output_name in output_names:
            if output_name.endswith("_RetainedState"):
                custom_io[output_name] = "float16" if "pixel_values" in output_name else kv_cache_dtype

        self._compile(
            onnx_path=onnx_path,
            compile_dir=compile_dir,
            compile_only=True,
            retained_state=True,
            specializations=specializations,
            convert_to_fp16=True,
            mxfp6_matmul=mxfp6_matmul,
            custom_io=custom_io,
            mdp_ts_num_devices=num_devices,
            aic_num_cores=num_cores,
            mxint8_kv_cache=mxint8_kv_cache,
            **compiler_options,
        )
        return self.qpc_path

    def get_onnx_dynamic_axes(self):
        """
        Retrieves the dynamic axes configuration for ONNX export for this model.

        Returns
        -------
        Dict[str, Dict[int, str]]
            A dictionary specifying the dynamic axes for inputs.
        """
        return self.model.get_onnx_dynamic_axes()

    def generate(
        self,
        inputs: torch.Tensor,
        streamer: Optional[TextStreamer] = None,
        device_ids: List[int] = None,
        runtime_ai100: bool = True,
        generation_len: Optional[int] = None,
    ) -> Union[torch.Tensor, np.ndarray]:
        """
        Generates output by executing the compiled single QPC on Cloud AI 100 Hardware cards.

        Parameters
        ----------
        inputs : Dict[str, Union[torch.Tensor, np.ndarray]]
            Inputs to run the execution, typically includes `pixel_values`, `input_ids`,
            `attention_mask`, etc.
        streamer : TextStreamer, optional
            A streamer object to display generated tokens in real-time. Default is None.
        device_ids : List[int], optional
            IDs of devices for running the QPC. E.g., `[0]` for a single device or
            `[0, 1, 2, 3]` for tensor slicing. Defaults to `[0]` if not specified.
        runtime_ai100 : bool, optional
            If True, uses the AI 100 runtime. PyTorch runtime is not supported for this model.
            Default is True.
        generation_len : int, optional
            The maximum number of tokens to generate. If None, it's inferred from `ctx_len`.

        Returns
        -------
        CloudAI100ExecInfoNew or np.ndarray
            Output from the AI 100 runtime, including generated IDs and performance metrics.

        Raises
        ------
        NotImplementedError
            If `runtime_ai100` is False.
        """
        if not runtime_ai100:
            raise NotImplementedError("PyTorch execution is not supported yet for this model!")

        return self.cloud_ai_100_generate(
            inputs=inputs, device_ids=device_ids, generation_len=generation_len, streamer=streamer
        )

    def cloud_ai_100_generate(
        self,
        inputs: torch.Tensor,
        device_ids: List[int],
        enable_debug_logs: bool = False,
        generation_len: int = None,
        streamer: Optional[TextStreamer] = None,
    ) -> np.ndarray:
        """
        Performs generation for multimodal models using a single QPC on Cloud AI 100 hardware.

        Parameters
        ----------
        inputs : Dict[str, Union[torch.Tensor, np.ndarray]]
            Input tensors for the multimodal model.
        device_ids : List[int]
            IDs of devices for running the QPC.
        enable_debug_logs : bool, optional
            If True, enables debug logging for the QAIC inference session. Default is False.
        generation_len : int, optional
            The maximum number of tokens to generate. If None, it's inferred from `ctx_len`.
        streamer : TextStreamer, optional
            A streamer object to display generated tokens in real-time. Default is None.

        Returns
        -------
        CloudAI100ExecInfoNew
            Execution information including generated IDs and performance metrics.

        Raises
        ------
        AssertionError
            If `generation_len` is not greater than zero.
        """
        inputs = self.auto_correct_inputs(inputs)
        qpc_session = QAICInferenceSession(
            self.qpc_path, device_ids, enable_debug_logs=enable_debug_logs, activate=False
        )
        batch_size, ctx_len, fbs = get_compilation_dims(self.qpc_path)
        pad_token_id = 1
        # Skip inputs/outputs
        qpc_session.skip_buffers(
            [
                x
                for x in qpc_session.input_names + qpc_session.output_names
                if x.startswith("past_") or x.endswith("_RetainedState")
            ]
        )

        # Read prompt and ctx len from session
        batch_size = max(
            [x[qpc_session.binding_index_map["input_ids"]][1][0] for x in qpc_session.allowed_shapes]
            + [qpc_session.bindings[qpc_session.binding_index_map["input_ids"]].dims[0]]
        )

        prefill_seq_len = max(
            [x[qpc_session.binding_index_map["input_ids"]][1][1] for x in qpc_session.allowed_shapes]
            + [qpc_session.bindings[qpc_session.binding_index_map["input_ids"]].dims[1]]
        )

        input_len = inputs["attention_mask"].sum(1, keepdims=True)
        input_ids_length = inputs["input_ids"].shape[1]

        num_chunks = -(input_ids_length // -prefill_seq_len)  # ceil divide without float

        padded_len = num_chunks * prefill_seq_len  # Convert to a multiple of prompt_len
        if generation_len is None:
            generation_len = ctx_len - input_len.max()

        assert generation_len > 0, "generation length should be greater than zero"
        generated_ids = np.full((batch_size, generation_len + 1), pad_token_id)

        # Prepare inputs for prefill
        inputs["input_ids"] = torch.nn.functional.pad(
            inputs["input_ids"],
            (0, padded_len - input_ids_length),
            "constant",
            pad_token_id,
        )
        inputs["attention_mask"] = torch.nn.functional.pad(
            inputs["attention_mask"], (0, padded_len - input_ids_length), "constant", 0
        )
        if "cross_attention_mask" in inputs:
            inputs["cross_attention_mask"] = torch.nn.functional.pad(
                inputs["cross_attention_mask"], (0, 0, 0, 0, 0, padded_len - input_ids_length)
            )
        for k, v in inputs.items():
            inputs[k] = np.array(v)

        if "pixel_values_RetainedState" in qpc_session.output_names:
            inputs["pixel_values"] = inputs["pixel_values"].astype("float16")

        inputs["position_ids"] = np.where(inputs.pop("attention_mask"), np.arange(padded_len), -1)
        inputs["image_idx"] = np.array([[0]])

        qpc_session.activate()
        chunk_inputs = inputs.copy()
        prefill_start = perf_counter()

        # Run prefill
        for i in range(num_chunks):
            chunk_inputs["input_ids"] = inputs["input_ids"][:, i * prefill_seq_len : (i + 1) * prefill_seq_len]
            chunk_inputs["position_ids"] = inputs["position_ids"][:, i * prefill_seq_len : (i + 1) * prefill_seq_len]
            outputs = qpc_session.run(chunk_inputs)
            chunk_inputs["image_idx"] = outputs["image_idx_output"]

        prefill_time = perf_counter() - prefill_start
        # Get first token
        inputs["input_ids"] = outputs["logits"].argmax(2)
        inputs["position_ids"] = input_len.numpy()

        if "cross_attention_mask" in inputs:
            bs, _, num_images, img_tiles = inputs["cross_attention_mask"].shape
            inputs["cross_attention_mask"] = torch.ones((bs, 1, num_images, img_tiles), dtype=torch.int64).numpy()

        generated_ids[:, 0] = inputs["input_ids"].squeeze(1)
        if streamer:
            streamer.put(inputs["input_ids"][0])

        if "pixel_values_RetainedState" in qpc_session.output_names:
            qpc_session.skip_buffers(["pixel_values"])
            inputs.pop("pixel_values")

        # Decode loop
        decode_start = perf_counter()
        for num_token in range(1, generation_len):
            outputs = qpc_session.run(inputs)
            # Prepare inputs for next iteration
            inputs["input_ids"] = outputs["logits"].argmax(2)
            inputs["position_ids"] += 1
            generated_ids[:, num_token] = inputs["input_ids"].squeeze(1)
            if streamer:
                streamer.put(inputs["input_ids"][0])

        decode_end = perf_counter()
        if streamer:
            streamer.end()

        decode_perf = (num_token - 1) / (decode_end - decode_start)
        total_time = decode_end - prefill_start
        total_perf = num_token / total_time

        return CloudAI100ExecInfoNew(
            batch_size=batch_size,
            generated_ids=generated_ids,
            perf_metrics=PerfMetrics(
                prefill_time=prefill_time, decode_perf=decode_perf, total_perf=total_perf, total_time=total_time
            ),
        )

    @property
    def model_name(self) -> str:
        """
        Get the name of the underlying multimodal model.

        Returns
        -------
        str
            The model's class name, with "QEff" or "QEFF" prefix removed if present.
        """
        mname = self.model.__class__.__name__
        if mname.startswith("QEff") or mname.startswith("QEFF"):
            mname = mname[4:]
        return mname

    @property
    def get_model_config(self) -> dict:
        """
        Get the configuration dictionary of the underlying HuggingFace model.

        Returns
        -------
        dict
            The configuration dictionary.
        """
        return self.model.config.__dict__


class QEFFAutoModelForImageTextToText:
    """
    QEfficient class for multimodal (image-text-to-text) models from the HuggingFace hub.

    This class supports both single and dual QPC (Quantized Package Compilation) approaches for efficient deployment on Cloud AI 100 hardware.
    It is recommended to use the ``from_pretrained`` method for initialization.

    Example
    -------
    .. code-block:: python

        import requests
        from PIL import Image
        from transformers import AutoProcessor, TextStreamer
        from QEfficient import QEFFAutoModelForImageTextToText

        HF_TOKEN = "" # Your HuggingFace token if needed
        model_name = "meta-llama/Llama-3.2-11B-Vision-Instruct"
        query = "Describe this image."
        image_url = "https://huggingface.co/datasets/huggingface/documentation-images/resolve/0052a70beed5bf71b92610a43a52df6d286cd5f3/diffusers/rabbit.jpg"

        # STEP 1: Load processor and model
        processor = AutoProcessor.from_pretrained(model_name, token=HF_TOKEN)
        model = QEFFAutoModelForImageTextToText.from_pretrained(
            model_name, token=HF_TOKEN, attn_implementation="eager", kv_offload=False # kv_offload=False for single QPC
        )

        # STEP 2: Export & Compile
        model.compile(
            prefill_seq_len=32,
            ctx_len=512,
            img_size=560,
            num_cores=16,
            num_devices=1,
            mxfp6_matmul=False,
        )

        # STEP 3: Prepare inputs
        image = Image.open(requests.get(image_url, stream=True).raw)
        messages = [
            {
                "role": "user",
                "content": [
                    {"type": "image"},
                    {"type": "text", "text": query},
                ],
            }
        ]
        input_text = [processor.apply_chat_template(messages, add_generation_prompt=True)]
        inputs = processor(
            text=input_text,
            images=image,
            return_tensors="pt",
            add_special_tokens=False,
            padding="max_length", # Consider padding strategy if max_length is crucial
            max_length=32,
        )

        # STEP 4: Run inference
        streamer = TextStreamer(processor.tokenizer)
        model.generate(inputs=inputs, streamer=streamer, generation_len=512)
    """

    _hf_auto_class = AutoModelForImageTextToText

    def __new__(self, model: nn.Module, kv_offload: Optional[bool] = True, **kwargs):
        """
        Instantiate the appropriate internal class for single or dual QPC mode.

        Parameters
        ----------
        model : nn.Module
            The loaded HuggingFace multimodal model.
        kv_offload : bool, optional
            If True, uses the dual QPC approach (vision encoder KV offloaded).
            If False, uses the single QPC approach (entire model in one QPC).
            Default is True.
        **kwargs :
            Additional keyword arguments passed to the constructor of the selected internal class.

        Returns
        -------
        Union[_QEffAutoModelForImageTextToTextDualQPC, _QEFFAutoModelForImageTextToTextSingleQPC]
            The wrapped model instance, configured for either dual or single QPC.
        """
        if kv_offload:
            return _QEffAutoModelForImageTextToTextDualQPC(model, **kwargs)
        else:
            return _QEFFAutoModelForImageTextToTextSingleQPC(model, **kwargs)

    @classmethod
    @with_replaced_quantizers
    def from_pretrained(cls, pretrained_model_name_or_path: str, kv_offload: Optional[bool] = None, **kwargs):
        """
        Load a QEfficient image-text-to-text model from a pretrained HuggingFace model or local path.

        Parameters
        ----------
        pretrained_model_name_or_path : str
            Model card name from HuggingFace or local path to model directory.
        kv_offload : bool, optional
            If True, uses the dual QPC approach (vision encoder KV offloaded).
            If False, uses the single QPC approach (entire model in one QPC).
            If None, the default behavior of the internal classes is used (typically dual QPC).
        **kwargs :
            Additional arguments passed to HuggingFace's ``from_pretrained``.

            **Note:** `attn_implementation` and `low_cpu_mem_usage` are automatically set to "eager" and False respectively to ensure compatibility.
            `continuous_batching` is not supported for image-text-to-text models.

        Returns
        -------
        QEFFAutoModelForImageTextToText
            An instance initialized with the pretrained weights, wrapped for QEfficient.

        Raises
        ------
        NotImplementedError
            If `continuous_batching` is provided as True.
        """
        # TODO: add a check to see if kv_offload is allowed for given model by loading the config and checking architecture or type of config here.
        if kwargs.get("attn_implementation", None) not in {None, "eager"}:
            logger.warning('Updating attn_implementation="eager"')

        if kwargs.get("low_cpu_mem_usage", None):
            logger.warning("Updating low_cpu_mem_usage=False")

        if kwargs.pop("continuous_batching", None):
            NotImplementedError("Continuous batching is not supported for image-text-to-text models yet.")

        kwargs.update({"attn_implementation": "eager", "low_cpu_mem_usage": False})
        model = cls._hf_auto_class.from_pretrained(pretrained_model_name_or_path, **kwargs)
        return cls(model, kv_offload=kv_offload, pretrained_model_name_or_path=pretrained_model_name_or_path, **kwargs)


MISCLASSIFIED_CAUSAL_LM_TO_QEFF_AUTO_CLASS_MAP = {
    "InternVLChatModel": QEFFAutoModelForImageTextToText,
    "MolmoForCausalLM": QEFFAutoModelForImageTextToText,
}


class QEFFAutoModelForCausalLM(QEFFBaseModel):
    """
    QEfficient class for Causal Language Models from the HuggingFace hub (e.g., GPT-2, Llama).

    This class provides a unified interface for loading, exporting, compiling, and generating
    text with causal language models on Cloud AI 100 hardware. It supports features like
    continuous batching, speculative decoding (TLM), and on-device sampling.

    Example
    -------
    .. code-block:: python

        from QEfficient import QEFFAutoModelForCausalLM
        from transformers import AutoTokenizer

        model = QEFFAutoModelForCausalLM.from_pretrained("gpt2")
        model.compile(num_cores=16)
        tokenizer = AutoTokenizer.from_pretrained("gpt2")
        model.generate(prompts=["Hi there!!"], tokenizer=tokenizer)
    """

    _hf_auto_class = AutoModelForCausalLM
    _pytorch_transforms = [
        AwqToMatmulNbitsTransform,
        GPTQToMatmulNbitsTransform,
        FP8DeQuantLinearToLinearTransform,
        CustomOpsTransform,
        KVCacheTransform,
        SplitGateUpWeightsTransform,
        KVCacheExternalModuleMapperTransform,
    ]
    _onnx_transforms = [FP16ClipTransform, SplitTensorsTransform]

    def __init__(
        self,
        model: nn.Module,
        continuous_batching: bool = False,
        qaic_config: Optional[dict] = None,
        **kwargs,
    ):
        """
        Initializes a QEFFAutoModelForCausalLM instance.

        Parameters
        ----------
        model : nn.Module
            The underlying HuggingFace PyTorch Causal Language Model.
        continuous_batching : bool, optional
            If True, enables continuous batching mode for future compilation and execution.
            This setting must be consistent across `from_pretrained` and `compile` calls. Default is False.
        qaic_config : dict, optional
            A dictionary for QAIC-specific configurations. Supported keys include:
            - **speculative_model_type** (str): Specifies the type of Speculative Decoding model (e.g., "target").
            - **include_sampler** (bool): If True, enables on-device sampling of next tokens.
            - **return_pdfs** (bool): If True, returns probability distributions along with sampled tokens.
              For Speculative Decoding Target Language Models, this is always True.
            - **max_top_k_ids** (int): Maximum number of top K tokens (<= vocab size) to consider during sampling.
        **kwargs :
            Additional keyword arguments passed to the base class constructor.

        Raises
        ------
        TypeError
            If the provided `model` is not a CausalLM or LMHeadModel type.
        """
        model_class_name = model.__class__.__name__
        if not (model_class_name.endswith("ForCausalLM") or model_class_name.endswith("LMHeadModel")):
            raise TypeError(f"Required pytorch module for CausalLM or LMHeadModel, got {model_class_name}")

        # TODO: remove from version 1.20
        if kwargs.pop("full_batch_size", None):
            continuous_batching = True
            warnings.warn(
                "full_batch_size argument is deprecated. Use continuous_batching=True instead.", DeprecationWarning, 2
            )
        if hasattr(model.config, "quantization_config") and not isinstance(
            model.config.quantization_config, tuple(QEFF_AUTO_QUANTIZATION_CONFIG_MAPPING.values())
        ):
            logger.warning(
                "Please use `from_pretrained` method to load quantized models, might give unexpected results"
            )
        # Set use_cache=True to get KV values as output during ONNX export
        model.config.use_cache = True
        super().__init__(model, qaic_config=qaic_config, **kwargs)
        self.num_layers = model.config.num_hidden_layers
        self.continuous_batching = continuous_batching
        self.model.qaic_config = qaic_config
        self.model, transformed = SpDTransform.apply(self.model, qaic_config, **kwargs)
        self.is_tlm = transformed

        self.hash_params["qeff_auto_class"] = self.__class__.__name__

        # ---Sampling---
        # Note: SamplerTransform should be applied after all other transforms
        # are done. The role of the sampler is to just add nodes at the output of the
        # previous transform function.
        self.model, transformed = SamplerTransform.apply(self.model, qaic_config, **kwargs)
        # TODO : Update in qaic_config isn't updated in the hash due to SpDTransforms. Need to move
        # SpDTransforms to PytorchTransforms.
        if self.is_tlm:
            self.model.qaic_config["return_pdfs"] = True

    @property
    def model_name(self) -> str:
        """
        Get the name of the underlying Causal Language Model.

        Returns
        -------
        str
            The model's class name, with "QEff" or "QEFF" prefix removed if present.
        """
        mname = self.model.__class__.__name__
        if mname.startswith("QEff") or mname.startswith("QEFF"):
            mname = mname[4:]
        return mname

    def __repr__(self) -> str:
        return self.__class__.__name__ + "\n" + self.model.__repr__()

    @classmethod
    @with_replaced_quantizers
    def from_pretrained(
        cls,
        pretrained_model_name_or_path,
        continuous_batching: bool = False,
        qaic_config: Optional[dict] = None,
        *args,
        **kwargs,
    ):
        """
        Load a QEfficient Causal Language Model from a pretrained HuggingFace model or local path.

        This is the recommended way to initialize a QEfficient Causal Language Model.
        The interface is similar to ``transformers.AutoModelForCausalLM.from_pretrained``.
        Once initialized, you can use methods such as ``export``, ``compile``, and ``generate``.

        Parameters
        ----------
        pretrained_model_name_or_path : str
            Model card name from HuggingFace or local path to model directory.
        continuous_batching : bool, optional
            Whether this model will be used for continuous batching in the future.
            If not set to True here, the model cannot be exported/compiled for
            continuous batching later. Default is False.
        qaic_config : dict, optional
            QAIC config dictionary. Supported keys include:

            - **speculative_model_type** (str): Specify Speculative Decoding Target Language Models.
            - **include_sampler** (bool): Enable/Disable sampling of next tokens.
            - **return_pdfs** (bool): Return probability distributions along with sampled next tokens.
              For Speculative Decoding Target Language Model, ``return_pdfs=True`` always.
              Otherwise, ``return_pdfs=True`` for Speculative Decoding Draft Language Model
              and ``return_pdfs=False`` for regular model.
            - **max_top_k_ids** (int): Maximum number of top K tokens (<= vocab size) to consider during sampling.
              The values provided in ``top_ks`` tensor must be less than this maximum limit.

        *args :
            Positional arguments passed directly to `cls._hf_auto_class.from_pretrained`.
        **kwargs :
            Additional keyword arguments passed directly to `cls._hf_auto_class.from_pretrained`.

            **Note:** `attn_implementation` and `low_cpu_mem_usage` are automatically
            set to "eager" and False respectively to ensure compatibility.

        Returns
        -------
        QEFFAutoModelForCausalLM
            An instance initialized with the pretrained weights.
        """
        if kwargs.pop("full_batch_size", None):
            continuous_batching = True
            warnings.warn(
                "full_batch_size argument is deprecated. Use continuous_batching=True instead.", DeprecationWarning, 2
            )

        if kwargs.get("attn_implementation", None) not in {None, "eager"}:
            logger.warning('Updating attn_implementation="eager"')

        if kwargs.get("low_cpu_mem_usage", None):
            logger.warning("Updating low_cpu_mem_usage=False")

        kv_offload = kwargs.pop("kv_offload", None)

        kwargs.update({"attn_implementation": "eager", "low_cpu_mem_usage": False})
        model = cls._hf_auto_class.from_pretrained(pretrained_model_name_or_path, *args, **kwargs)
        if qaic_config is not None:
            qaic_config["pretrained_model_name_or_path"] = pretrained_model_name_or_path

        # This is support models that should be classified to in a different auto class but transformers load them via this class

        if model.__class__.__name__ in MISCLASSIFIED_CAUSAL_LM_TO_QEFF_AUTO_CLASS_MAP:
            return MISCLASSIFIED_CAUSAL_LM_TO_QEFF_AUTO_CLASS_MAP[model.__class__.__name__](
                model, kv_offload=kv_offload, pretrained_model_name_or_path=pretrained_model_name_or_path, **kwargs
            )
        return cls(
            model,
            continuous_batching=continuous_batching,
            qaic_config=qaic_config,
            pretrained_model_name_or_path=pretrained_model_name_or_path,
            **kwargs,
        )

    @property
    def get_model_config(self) -> dict:
        """
        Get the model configuration as a dictionary.

        Returns
        -------
        dict
            The configuration dictionary of the underlying HuggingFace model.
        """
        return self.model.config.__dict__

    def export(self, export_dir: Optional[str] = None) -> str:
        """
<<<<<<< HEAD
        Exports the model to ``ONNX`` format using ``torch.onnx.export``.
 
        ``Optional`` Args:
            :export_dir (str, optional): The directory path to store ONNX-graph.
 
        Returns:
            :str: Path of the generated ``ONNX`` graph.
=======
        Export the model to ONNX format using ``torch.onnx.export``.

        This method prepares example inputs and dynamic axes based on the model configuration,
        then exports the model to an ONNX graph suitable for compilation and deployment
        on Cloud AI 100 hardware. It handles KV cache inputs/outputs and sampler-related inputs.

        Parameters
        ----------
        export_dir : str, optional
            Directory path where the exported ONNX graph will be saved.
            If not provided, the default export directory is used.

        Returns
        -------
        str
            Path to the generated ONNX graph file.
>>>>>>> efb34ea3
        """
        bs: int = constants.ONNX_EXPORT_EXAMPLE_BATCH_SIZE
        seq_len: int = constants.ONNX_EXPORT_EXAMPLE_SEQ_LEN
        fbs: int = constants.ONNX_EXPORT_EXAMPLE_FBS
        kv_cache_shape = get_padding_shape_from_config(
            self.model.config, fbs if self.continuous_batching else bs, seq_len
        )
        example_inputs = {
            "input_ids": torch.zeros((bs, seq_len), dtype=torch.int64),
            "position_ids": torch.arange(seq_len, dtype=torch.int64).view(1, seq_len).repeat(bs, 1),
            "past_key_values": [[] for _ in range(self.num_layers)],
        }
        dynamic_axes = {
            "input_ids": {0: "batch_size", 1: "seq_len"},
            "position_ids": {0: "batch_size", 1: "seq_len"},
        }

        #Adding Attention Mask as an input for torch.export(ideally we should do the following but getting some shape related)
        # if constants.USE_TORCH_EXPORT:
        #     example_inputs["attention_mask"] = torch.ones((bs, seq_len), dtype=torch.int64)
        #     dynamic_axes["attention_mask"] = {0: "batch_size", 1: "seq_len"}
            
        if len(kv_cache_shape) == 3:  # For GPTBigCode arch the pkv is 3d
            pkv_dynamic_axes = {
                0: "full_batch_size" if self.continuous_batching else "batch_size",
                1: "ctx_len",
            }
        else:  # pkv is 4d
            pkv_dynamic_axes = {
                0: "full_batch_size" if self.continuous_batching else "batch_size",
                2: "ctx_len",
            }
        output_names = []
        if self.model.qaic_config is not None and self.model.qaic_config.get("include_sampler", False):
            if self.model.qaic_config.get("return_pdfs", False):
                output_names.append("probs")
            output_names.append("next_tokens")
        else:
            output_names.append("logits")
 
        # TODO Update the get_padding_shape_from_config method to handle the case when the model config has attention_chunk_size or sliding_window and it should return a list of shapes for each layer
        if (
            hasattr(self.model.config, "model_type")
            and self.model.config.model_type in DYNAMIC_SEQ_LEN_SUPPORTED_MODEL_ARCH
        ):
            pkv_cache = self.model.get_dummy_pkv_cache(
                self.model.config, fbs if self.continuous_batching else bs, seq_len
            )
            for i in range(self.num_layers):
                for kv in ["key", "value"]:
                    example_inputs["past_key_values"][i].append(torch.zeros(pkv_cache[0][0].shape, dtype=torch.float32))
                    dynamic_axes[f"past_{kv}.{i}"] = pkv_dynamic_axes
                    output_names.append(f"past_{kv}.{i}_RetainedState")
 
        else:
            for i in range(self.num_layers):
                for kv in ["key", "value"]:
                    example_inputs["past_key_values"][i].append(torch.zeros(kv_cache_shape, dtype=torch.float32))
                    dynamic_axes[f"past_{kv}.{i}"] = pkv_dynamic_axes
                    output_names.append(f"past_{kv}.{i}_RetainedState")
 
        if self.continuous_batching:
            example_inputs["batch_index"] = torch.arange(bs).view(bs, 1)
            dynamic_axes["batch_index"] = {0: "batch_size"}
 
        if self.is_tlm:
            nlk = constants.ONNX_EXPORT_EXAMPLE_NLK  # Number of Logits to Keep
            example_inputs["num_logits_to_keep"] = torch.arange(nlk).view(nlk, 1)
            dynamic_axes["num_logits_to_keep"] = {0: "num_logits_to_keep"}
 
        if self.model.qaic_config is not None and self.model.qaic_config.get("include_sampler", False):
            example_inputs, output_names, dynamic_axes = self.get_sampling_inputs_and_outputs(
                example_inputs=example_inputs,
                output_names=output_names,
                dynamic_axes=dynamic_axes,
            )
        #==========================MAIN_CHANGES===============================================
        # Check if we should use torch.export or torch.onnx.export
        if constants.USE_TORCH_EXPORT:
            # Convert dynamic_axes to dynamic_shapes for torch.export
            dynamic_shapes = convert_dynamic_axes_to_dynamic_shapes(dynamic_axes)
            return self._export(
                example_inputs,
                output_names,
                dynamic_axes,  # Keep dynamic_axes for hashing
                export_dir=export_dir,
                use_torch_export=True,  # Flag to indicate torch.export usage
                dynamic_shapes=dynamic_shapes,  # Pass dynamic_shapes separately
            )
        else:
            # Use existing ONNX export pipeline
            return self._export(
                example_inputs,
                output_names,
                dynamic_axes,
                export_dir=export_dir,
                use_torch_export=False,  # Flag to indicate ONNX export usage
            )
 
    def get_sampling_inputs_and_outputs(
        self,
        example_inputs: Dict[str, torch.Tensor],
        output_names: List[str],
        dynamic_axes: Dict[str, Dict[int, str]],
    ):
        """
        Updates the example inputs, output names, and dynamic axes to include
        parameters relevant for on-device sampling during ONNX export.

        Parameters
        ----------
        example_inputs : Dict[str, torch.Tensor]
            Current dictionary of example inputs.
        output_names : List[str]
            Current list of output names.
        dynamic_axes : Dict[str, Dict[int, str]]
            Current dictionary of dynamic axes configurations.

        Returns
        -------
        Tuple[Dict[str, torch.Tensor], List[str], Dict[str, Dict[int, str]]]
            Updated example inputs, output names, and dynamic axes including
            sampling-related parameters.
        """
        bs: int = constants.ONNX_EXPORT_EXAMPLE_BATCH_SIZE
        fbs: int = constants.ONNX_EXPORT_EXAMPLE_FBS
 
        example_inputs["last_accepted_output_tokens"] = torch.zeros(
            (bs, constants.ONNX_EXPORT_EXAMPLE_SEQ_LEN), dtype=torch.int64
        )
        dynamic_axes["last_accepted_output_tokens"] = {0: "batch_size", 1: "seq_len"}
 
        example_inputs["past_repetition_penalty_buffer"] = torch.zeros(
            (fbs if self.continuous_batching else bs, self.model.config.vocab_size), dtype=torch.bool
        )
        dynamic_axes["past_repetition_penalty_buffer"] = {
            0: "full_batch_size" if self.continuous_batching else "batch_size",
        }
        output_names.append("past_repetition_penalty_buffer_RetainedState")
 
        example_inputs["repetition_penalties"] = (
            torch.ones((bs, 1), dtype=torch.float) * constants.ONNX_EXPORT_EXAMPLE_REPETITION_PENALTIES
        )
        dynamic_axes["repetition_penalties"] = {0: "batch_size"}
 
        example_inputs["past_presence_penalty_buffer"] = torch.zeros(
            (fbs if self.continuous_batching else bs, self.model.config.vocab_size), dtype=torch.bool
        )
        dynamic_axes["past_presence_penalty_buffer"] = {
            0: "full_batch_size" if self.continuous_batching else "batch_size",
        }
        output_names.append("past_presence_penalty_buffer_RetainedState")
 
        example_inputs["presence_penalties"] = (
            torch.zeros((bs, 1), dtype=torch.float) + constants.ONNX_EXPORT_EXAMPLE_PRESENCE_PENALTIES
        )
        dynamic_axes["presence_penalties"] = {0: "batch_size"}
 
        example_inputs["temperatures"] = (
            torch.ones((bs, 1), dtype=torch.float) * constants.ONNX_EXPORT_EXAMPLE_TEMPERATURES
        )
        dynamic_axes["temperatures"] = {0: "batch_size"}
 
        max_top_k_ids = self.model.qaic_config.get("max_top_k_ids", constants.ONNX_EXPORT_EXAMPLE_MAX_TOP_K_IDS)
        example_inputs["top_ks"] = torch.randint(1, max_top_k_ids, size=(bs, 1)).to(torch.int32)
        dynamic_axes["top_ks"] = {0: "batch_size"}
 
        example_inputs["top_ps"] = torch.ones((bs, 1), dtype=torch.float) * constants.ONNX_EXPORT_EXAMPLE_TOP_PS
        dynamic_axes["top_ps"] = {0: "batch_size"}
 
        example_inputs["min_ps"] = torch.ones((bs, 1), dtype=torch.float) * constants.ONNX_EXPORT_EXAMPLE_MIN_PS
        dynamic_axes["min_ps"] = {0: "batch_size"}
 
        example_inputs["random_numbers"] = torch.rand((bs, 1), dtype=torch.float)
        dynamic_axes["random_numbers"] = {0: "batch_size"}
 
        return example_inputs, output_names, dynamic_axes
 
    def build_prefill_specialization(
        self,
        prefill_seq_len: int = 32,
        ctx_len: int = 128,
        batch_size: int = 1,
        kv_cache_batch_size: Optional[int] = None,
        full_batch_size: Optional[int] = None,
    ):
        """
        Builds a dictionary representing a compilation specialization for the prefill phase.

        Parameters
        ----------
        prefill_seq_len : int, optional
            Length of the prefill prompt. Default is 32.
        ctx_len : int, optional
            Maximum context length the compiled model can remember. Default is 128.
        batch_size : int, optional
            Batch size for the prefill. Default is 1.
        kv_cache_batch_size : int, optional
            Batch size for KV cache. If not provided, it defaults based on `full_batch_size` or `batch_size`.
        full_batch_size : int, optional
            Continuous batching batch size. Used if `continuous_batching` is enabled. Default is None.

        Returns
        -------
        Dict[str, Union[int, str]]
            A dictionary defining the prefill specialization.
        """
        spec = {
            "batch_size": 1 if self.continuous_batching else batch_size,
            "seq_len": prefill_seq_len,
            "ctx_len": ctx_len,
            "num_logits_to_keep": 1 if self.is_tlm else None,
        }
        if self.continuous_batching:
            spec["full_batch_size"] = kv_cache_batch_size
        else:
            spec["batch_size"] = kv_cache_batch_size
        if full_batch_size:
            spec["full_batch_exec_size"] = full_batch_size
        return {k: v for k, v in spec.items() if v is not None}

    def build_decode_specialization(
        self,
        prefill_seq_len: int = 32,
        ctx_len: int = 128,
        batch_size: int = 1,
        kv_cache_batch_size: Optional[int] = None,
        full_batch_size: Optional[int] = None,
        num_speculative_tokens: Optional[int] = None,
    ):
        """
        Builds a dictionary representing a compilation specialization for the decode phase.

        Parameters
        ----------
        prefill_seq_len : int, optional
            Length of the prefill prompt. Used to avoid duplicate specializations. Default is 32.
        ctx_len : int, optional
            Maximum context length the compiled model can remember. Default is 128.
        batch_size : int, optional
            Batch size for the decode phase. Default is 1.
        kv_cache_batch_size : int, optional
            Batch size for KV cache. If not provided, it defaults based on `full_batch_size` or `batch_size`.
        full_batch_size : int, optional
            Continuous batching batch size. Used if `continuous_batching` is enabled. Default is None.
        num_speculative_tokens : int, optional
            Number of speculative tokens for Speculative Decoding Target Language Model. Default is None.

        Returns
        -------
        Optional[Dict[str, Union[int, str]]]
            A dictionary defining the decode specialization, or None if it would be a duplicate
            of the prefill specialization (e.g., if prefill_seq_len is 1 and not continuous batching).
        """
        if prefill_seq_len == 1 and not self.continuous_batching:
            return None  # Avoid duplication with prefill
        spec = {
            "batch_size": full_batch_size if self.continuous_batching else batch_size,
            "seq_len": (num_speculative_tokens + 1) if self.is_tlm else 1,
            "ctx_len": ctx_len,
            "num_logits_to_keep": (num_speculative_tokens + 1) if self.is_tlm else None,
        }

        if self.continuous_batching:
            spec["full_batch_size"] = kv_cache_batch_size
        else:
            spec["batch_size"] = kv_cache_batch_size
        return {k: v for k, v in spec.items() if v is not None}

    def compile(
        self,
        onnx_path: Optional[str] = None,
        compile_dir: Optional[str] = None,
        *,
        prefill_seq_len: int = 32,
        ctx_len: int = 128,
        batch_size: int = 1,
        full_batch_size: Optional[int] = None,
        kv_cache_batch_size: Optional[int] = None,
        num_devices: int = 1,
        num_cores: int = 16,  # FIXME: Make this mandatory arg
        mxfp6_matmul: bool = False,
        mxint8_kv_cache: bool = False,
        num_speculative_tokens: Optional[int] = None,
        prefill_only: Optional[bool] = None,
        **compiler_options,
    ) -> str:
        """
<<<<<<< HEAD
        This method compiles the exported ``ONNX`` model using the Cloud AI 100 Platform SDK compiler binary found at ``/opt/qti-aic/exec/qaic-exec`` and generates a ``qpc`` package.
        If the model has not been exported yet, this method will handle the export process.
        You can pass any other arguments that the `qaic-exec` takes as extra kwargs.

        ``Optional`` Args:
            :onnx_path (str, optional): Path to pre-exported onnx model.
            :compile_dir (str, optional): Path for saving the qpc generated.
            :num_cores (int): Number of cores used to compile the model.
            :num_devices (int): Number of devices the model needs to be compiled for. Defaults to 1.
            :batch_size (int, optional): Batch size. ``Defaults to 1``.
            :prefill_seq_len (int, optional): The length of the Prefill prompt should be less that ``prefill_seq_len``. ``Defaults to 32``.
            :ctx_len (int, optional): Maximum ``ctx`` that the compiled model can remember. ``Defaults to 128``.
            :full_batch_size (int, optional): Continuous batching batch size.
            :mxfp6_matmul (bool, optional): Whether to use ``mxfp6`` compression for weights. ``Defaults to False``.
            :mxint8_kv_cache (bool, optional): Whether to use ``mxint8`` compression for KV cache. ``Defaults to False``.
            :num_speculative_tokens (int, optional): Number of speculative tokens to take as input for Speculative Decoding Target Language Model.
            :prefill_only (bool): if ``True`` compile for prefill only and if ``False`` compile for decode only. Defaults to None, which compiles for both ``prefill and ``decode``.
            :compiler_options (dict, optional): Additional compiler options. ``Defaults to None``.

                For QAIC Compiler: Extra arguments for qaic-exec can be passed.
                    :mos (int, optional): Effort level to reduce on-chip memory. Defaults to -1, meaning no effort. ``Defaults to -1``.
                    :aic_enable_depth_first (bool, optional): Enables DFS with default memory size. ``Defaults to False``.
                    :allow_mxint8_mdp_io (bool, optional): Allows MXINT8 compression of MDP IO traffic. ``Defaults to False.``

                    Params are converted to flags as below:

                    - aic_num_cores=16 -> -aic-num-cores=16
                    - convert_to_fp16=True -> -convert-to-fp16
                    - aic_hw_version=ai100 -> -aic-hw-version=ai100
                    - aic_hw_version=ai200 -> -aic-hw-version=ai200

                For QNN Compiler: Following arguments can be passed.
                    :enable_qnn (bool): Enables QNN Compilation.
                    :qnn_config (str): Path of QNN Config parameters file. Any extra parameters for QNN compilation can be passed via this file.
=======
        Compile the exported ONNX model using the Cloud AI 100 Platform SDK compiler.

        This method generates a ``qpc`` package. If the model has not been exported yet,
        this method will handle the export process. Additional arguments for the `qaic-exec`
        compiler can be passed as keyword arguments.

        Parameters
        ----------
        onnx_path : str, optional
            Path to a pre-exported ONNX model. If not provided, the model will be exported first.
        compile_dir : str, optional
            Directory to save the generated QPC package. If not provided, a default directory is used.
        prefill_seq_len : int, optional
            Length of the prefill prompt. Default is 32.
        ctx_len : int, optional
            Maximum context length the compiled model can remember. Default is 128.
        batch_size : int, optional
            Batch size. Default is 1.
        full_batch_size : int, optional
            Continuous batching batch size. Required if `continuous_batching=True` was
            set during `from_pretrained`.
        kv_cache_batch_size : int, optional
            Batch size for KV cache. If not provided, it defaults to `full_batch_size` (if
            continuous batching) or `batch_size`.
        num_devices : int, optional
            Number of devices to compile for. Default is 1.
        num_cores : int, optional
            Number of cores to use for compilation.
        mxfp6_matmul : bool, optional
            Use MXFP6 compression for weights. Default is False.
        mxint8_kv_cache : bool, optional
            Use MXINT8 compression for KV cache. Default is False.
        num_speculative_tokens : int, optional
            Number of speculative tokens for Speculative Decoding Target Language Model.
            Required if the model is configured as a Target Language Model (`is_tlm=True`).
        prefill_only : bool, optional
            If True, compiles only for the prefill stage. If False, compiles only for
            the decode stage. If None, compiles for both stages. Default is None.
        **compiler_options : dict
            Additional compiler options for QAIC or QNN compilers.

            **For QAIC Compiler:** Extra arguments for qaic-exec can be passed. Some common options include:

            - mos (int, optional): Effort level to reduce on-chip memory. Defaults to -1, meaning no effort. Defaults to -1.
            - aic_enable_depth_first (bool, optional): Enables DFS with default memory size. Defaults to False.
            - allow_mxint8_mdp_io (bool, optional): Allows MXINT8 compression of MDP IO traffic. Defaults to False.

            Params are converted to flags as below:

            - ``aic_num_cores=16`` -> ``-aic-num-cores=16``
            - ``convert_to_fp16=True`` -> ``-convert-to-fp16``

            **For QNN Compiler:** Following arguments can be passed as:

            - enable_qnn (bool): Enables QNN Compilation.
            - qnn_config (str): Path of QNN Config parameters file. Any extra parameters for QNN compilation can be passed via this file.

        Returns
        -------
        str
            Path to the compiled QPC package.

        Raises
        ------
        TypeError
            If `prefill_only` is not a boolean.
            If `full_batch_size` is None when `continuous_batching` is True.
            If `num_speculative_tokens` is None when the model is a TLM.
        ValueError
            If KV caching is requested without continuous batching (`full_batch_size`).
            If `include_sampler` is True and `num_speculative_tokens` is greater than 0.
            If `num_speculative_tokens` is not an integer greater than 1.
            If `prefill_seq_len` is less than `num_speculative_tokens + 1` for TLM models.
>>>>>>> efb34ea3

        """
        # --- Validation ---
        if prefill_only is not None and not isinstance(prefill_only, bool):
            raise TypeError("`prefill_only` must be a boolean.")

        if self.is_tlm:
            num_speculative_tokens = self.check_and_get_num_speculative_tokens(num_speculative_tokens, prefill_seq_len)

        if self.continuous_batching and full_batch_size is None:
            raise TypeError("`full_batch_size` is required when `continuous_batching=True`.")

        if kv_cache_batch_size and not full_batch_size:
            raise ValueError(
                "KV caching requires continuous batching. Please set `full_batch_size` and "
                "enable `continuous_batching=True` in `from_pretrained`."
            )

        if (
            self.model.qaic_config is not None
            and self.model.qaic_config.get("include_sampler", False)
            and num_speculative_tokens is not None
            and num_speculative_tokens > 0
        ):
            raise ValueError("Currently, sampler does not support `num_speculative_tokens` > 0.")

        # Infer kv_cache_batch_size if not provided
        kv_cache_batch_size = kv_cache_batch_size or full_batch_size or batch_size

        # --- Specializations ---
        specializations = []
        if prefill_only is None or prefill_only or prefill_seq_len == 1:
            specializations.append(
                self.build_prefill_specialization(
                    prefill_seq_len=prefill_seq_len,
                    ctx_len=ctx_len,
                    batch_size=batch_size,
                    kv_cache_batch_size=kv_cache_batch_size,
                    full_batch_size=full_batch_size,
                )
            )
        if prefill_only is None or not prefill_only:
            decode_spec = self.build_decode_specialization(
                prefill_seq_len=prefill_seq_len,
                ctx_len=ctx_len,
                batch_size=batch_size,
                kv_cache_batch_size=kv_cache_batch_size,
                full_batch_size=full_batch_size,
                num_speculative_tokens=num_speculative_tokens,
            )
            if decode_spec:
                specializations.append(decode_spec)

        # --- Compilation ---
        kv_cache_dtype = "mxint8" if mxint8_kv_cache else "float16"
        custom_io = {}

        for suffix in ["", "_RetainedState"]:
            for i in range(self.num_layers):
                for kv in ["key", "value"]:
                    custom_io[f"past_{kv}.{i}{suffix}"] = kv_cache_dtype

        qpc_path = self._compile(
            onnx_path=onnx_path,
            compile_dir=compile_dir,
            compile_only=True,
            retained_state=True,
            specializations=specializations,
            convert_to_fp16=True,
            mxfp6_matmul=mxfp6_matmul,
            custom_io=custom_io,
            mdp_ts_num_devices=num_devices,
            num_speculative_tokens=num_speculative_tokens,
            aic_num_cores=num_cores,
            mxint8_kv_cache=mxint8_kv_cache,
            **compiler_options,
        )

        return qpc_path

    # FIXME: Update this method to match with transformers AutoModelForCausalLM.generate
    def generate(
        self,
        tokenizer: Union[PreTrainedTokenizerFast, PreTrainedTokenizer],
        prompts: List[str],
        device_id: List[int] = None,
        runtime_ai100: bool = True,
        **kwargs,
    ):
        """
        Generate output by executing the compiled QPC on Cloud AI 100 hardware.

        This method runs sequential execution based on the compiled model's batch size and the number of prompts.
        If the number of prompts is not divisible by the batch size, the last batch will be dropped.

        Parameters
        ----------
        tokenizer : PreTrainedTokenizer or PreTrainedTokenizerFast
            Tokenizer for the model.
        prompts : list of str
            List of prompts to generate output for.
        device_id : list of int, optional
            Device IDs for running the QPC. Defaults to `[0]` if not specified.
        runtime_ai100 : bool, optional
            Whether to use AI 100 runtime. Default is True.
        **kwargs :
            Additional keyword arguments. Currently supports:
            - `generation_len (int, optional)`: The maximum number of tokens to generate.

        Returns
        -------
        CloudAI100ExecInfoNew
            Output from the AI 100 runtime, containing generated IDs and performance metrics.

        Raises
        ------
        TypeError
            If the QPC path is not set (i.e., `compile` was not run).
        NotImplementedError
            If `runtime_ai100` is False.
        """
        if runtime_ai100:
            if not isinstance(self.qpc_path, Path):
                raise TypeError("Please run compile API first!")
            generation_len = kwargs.pop("generation_len", None)
            return QEfficient.cloud_ai_100_exec_kv(
                tokenizer,
                self.qpc_path,
                prompt=prompts,
                device_id=device_id,
                generation_len=generation_len,
                automation=kwargs.pop("automation", False),
                iteration=kwargs.pop("iteration", 1),
                is_tlm=self.is_tlm,
                **kwargs,
            )
        else:
            raise NotImplementedError("Only AI_100 runtime is supported right now via generate API")

    def check_and_get_num_speculative_tokens(self, num_speculative_tokens: Optional[int], prefill_seq_len: int):
        """
        Validates and retrieves the number of speculative tokens for TLM models.

        Parameters
        ----------
        num_speculative_tokens : int, optional
            The number of speculative tokens provided by the user.
        prefill_seq_len : int
            The prefill sequence length.

        Returns
        -------
        int
            The determined number of speculative tokens.

        Raises
        ------
        TypeError
            If `num_speculative_tokens` is None when `is_tlm` is True.
        ValueError
            If `num_speculative_tokens` is not an integer greater than 1.
            If `prefill_seq_len` is less than `num_speculative_tokens + 1`.
        """
        if hasattr(self.model.config, "speculative_config"):
            num_speculative_tokens_ = self.model.config.speculative_config["num_speculative_tokens"]
            if num_speculative_tokens is not None:
                logger.warning(
                    f"arg `num_speculative_tokens` is a fixed value of {num_speculative_tokens_} for this model."
                    f" Passed value of {num_speculative_tokens} will be ignored."
                )
            num_speculative_tokens = num_speculative_tokens_
        elif num_speculative_tokens is None:
            raise TypeError("missing required argument `num_speculative_tokens` as `is_tlm` instance variable is True.")

        if not isinstance(num_speculative_tokens, int) and num_speculative_tokens:
            ValueError(
                f"`num_speculative_tokens` arg should be an integer greater than 1, got {num_speculative_tokens}"
            )
        num_logits_to_keep = num_speculative_tokens + 1
        if prefill_seq_len < num_logits_to_keep:
            raise ValueError(
                f"sequence length ({prefill_seq_len}) must be at least `num_speculative_tokens+1` ({num_logits_to_keep})"
            )
        return num_speculative_tokens


class QEFFAutoModelForSpeechSeq2Seq(QEFFTransformersBase, MultimodalUtilityMixin):
    """
    QEfficient class for sequence-to-sequence speech-to-text models (e.g., Whisper, Encoder-Decoder speech models).

    This class enables efficient export, compilation, and inference of speech models on Cloud AI 100 hardware.
    It is recommended to use the ``from_pretrained`` method for initialization.

    Example
    -------
    .. code-block:: python

        from datasets import load_dataset
        from transformers import AutoProcessor
        from QEfficient import QEFFAutoModelForSpeechSeq2Seq

        base_model_name = "openai/whisper-tiny"
        ## STEP 1 -- load audio sample, using a standard english dataset, can load specific files if longer audio needs to be tested; also load initial processor
        ds = load_dataset("hf-internal-testing/librispeech_asr_dummy", "clean", split="validation")
        data = ds[0]["audio"]["array"]
        # reshape to so shape corresponds to data with batch size 1
        data = data.reshape(-1)
        sample_rate = ds[0]["audio"]["sampling_rate"]
        processor = AutoProcessor.from_pretrained(base_model_name)

        ## STEP 2 -- init base model
        qeff_model = QEFFAutoModelForSpeechSeq2Seq.from_pretrained(base_model_name)

        ## STEP 3 -- export and compile model
        qeff_model.compile()

        ## STEP 4 -- generate output for loaded input and processor
        exec_info = qeff_model.generate(inputs=processor(data, sampling_rate=sample_rate, return_tensors="pt"), generation_len=25)

        ## STEP 5 (optional) -- use processor to decode output
        print(processor.batch_decode(exec_info.generated_ids)[0])
    """

    _hf_auto_class = AutoModelForSpeechSeq2Seq
    _pytorch_transforms = [CustomOpsTransform, AwqToMatmulNbitsTransform, GPTQToMatmulNbitsTransform, KVCacheTransform]
    _onnx_transforms = [FP16ClipTransform, SplitTensorsTransform]

    def __init__(self, model: nn.Module, **kwargs):
        """
        Initialize a QEFFAutoModelForSpeechSeq2Seq instance.

        Parameters
        ----------
        model : nn.Module
            A PyTorch model with a sequence-to-sequence speech-to-text head (e.g., Whisper).
        **kwargs :
            Additional keyword arguments passed to the base class constructor.

        Raises
        ------
        TypeError
            If the model is not a supported speech-to-text model (i.e., not a `ForConditionalGeneration` model).
        """
        model_class_name = model.__class__.__name__
        if not (model_class_name.endswith("ForConditionalGeneration")):
            raise TypeError(f"Required pytorch module with ForConditionalGeneration, got {model_class_name}")

        model.config.use_cache = True
        super().__init__(model, **kwargs)
        self.num_layers = model.config.num_hidden_layers
        self.hash_params["qeff_auto_class"] = self.__class__.__name__

    @property
    def get_model_config(self) -> dict:
        """
        Get the configuration dictionary of the underlying HuggingFace model.

        Returns
        -------
        dict
            The configuration dictionary.
        """
        return self.model.config.__dict__

    def export(self, export_dir: Optional[str] = None) -> str:
        """
        Export the model to ONNX format using ``torch.onnx.export``.

        This method prepares example inputs and dynamic axes based on the model configuration,
        then exports the model to an ONNX graph suitable for compilation and deployment on Cloud AI 100 hardware.

        Parameters
        ----------
        export_dir : str, optional
            Directory path where the exported ONNX graph will be saved.
            If not provided, the default export directory is used.

        Returns
        -------
        str
            Path to the generated ONNX graph file.
        """
        inputs = self.model.get_dummy_inputs()
        dynamic_axes = self.model.get_onnx_dynamic_axes()
        output_names = self.model.get_output_names()
        return self._export(inputs, output_names, dynamic_axes, export_dir=export_dir)

    def compile(
        self,
        onnx_path: Optional[str] = None,
        compile_dir: Optional[str] = None,
        *,
        prefill_seq_len: Optional[int] = 1,
        encoder_ctx_len: Optional[int] = None,
        ctx_len: int = 150,
        full_batch_size: Optional[int] = None,
        kv_cache_batch_size: Optional[int] = None,
        batch_size: int = 1,
        num_devices: int = 1,
        num_cores: int = 16,  # FIXME: Make this mandatory arg
        mxfp6_matmul: bool = False,
        mxint8_kv_cache: bool = False,
        num_speculative_tokens: Optional[int] = None,
        **compiler_options,
    ) -> str:
        """
        Compile the exported ONNX model using the Cloud AI 100 Platform SDK compiler.

        This method generates a ``qpc`` package. If the model has not been exported yet,
        this method will handle the export process. Additional arguments for the `qaic-exec`
        compiler can be passed as keyword arguments.

        Parameters
        ----------
        onnx_path : str, optional
            Path to a pre-exported ONNX model. If not provided, the model will be exported first.
        compile_dir : str, optional
            Directory to save the generated QPC package.
        prefill_seq_len : int, optional
            Prefill sequence length. This parameter is typically not critically used for
            SpeechSeq2Seq models' decoder compilation as the first decoder input is `seq_len=1`.
            Default is 1.
        encoder_ctx_len : int, optional
            Maximum context length for the encoder part of the model. If None, it's inferred
            from the model configuration or defaults (e.g., 1500 for Whisper).
        ctx_len : int, optional
            Maximum decoder context length. This defines the maximum output sequence length
            the compiled model can handle. Default is 150.
        batch_size : int, optional
            Batch size. Default is 1.
        num_devices : int, optional
            Number of devices to compile for. Default is 1.
        num_cores : int, optional
            Number of cores to use for compilation.
        mxfp6_matmul : bool, optional
            Use MXFP6 compression for weights. Default is False.
        mxint8_kv_cache : bool, optional
            Use MXINT8 compression for KV cache. Default is False.
        full_batch_size : int, optional
            Not yet supported for this model.
        kv_cache_batch_size : int, optional
            Not yet supported for this model.
        num_speculative_tokens : int, optional
            Not yet supported for this model.
        **compiler_options : dict
            Additional compiler options for QAIC.

            **For QAIC Compiler:** Extra arguments for qaic-exec can be passed. Some common options include:

            - mos (int, optional): Effort level to reduce on-chip memory. Defaults to -1, meaning no effort. Defaults to -1.
            - aic_enable_depth_first (bool, optional): Enables DFS with default memory size. Defaults to False.
            - allow_mxint8_mdp_io (bool, optional): Allows MXINT8 compression of MDP IO traffic. Defaults to False.

            Params are converted to flags as below:

            - ``aic_num_cores=16`` -> ``-aic-num-cores=16``
            - ``convert_to_fp16=True`` -> ``-convert-to-fp16``

        Returns
        -------
        str
            Path to the compiled QPC package.

<<<<<<< HEAD
        ``Optional`` Args:
            :onnx_path (str, optional): Path to pre-exported onnx model.
            :compile_dir (str, optional): Path for saving the qpc generated.
            :encoder_ctx_len (int, optional): The maximum length of context for encoder, based on the AutoProcessor output. ``Defaults to checking config, if None in config then 1500``
            :ctx_len (int, optional): The maximum length of context to keep for decoding. ``Defaults to 150``.
            :batch_size (int, optional): Batch size. ``Defaults to 1``.
            :num_devices (int): Number of devices the model needs to be compiled for. Defaults to 1.
            :num_cores (int): Number of cores used to compile the model.
            :mxfp6_matmul (bool, optional): Whether to use ``mxfp6`` compression for weights. ``Defaults to False``.
            :aic_enable_depth_first (bool, optional): Enables DFS with default memory size. ``Defaults to False``.
            :compiler_options (dict, optional): Additional compiler options. ``Defaults to None``.

                - aic_hw_version=ai100 -> -aic-hw-version=ai100
                - aic_hw_version=ai200 -> -aic-hw-version=ai200

            Other args are not yet implemented for AutoModelForSpeechSeq2Seq
        Returns:
            :str: Path of the compiled ``qpc`` package.
=======
>>>>>>> efb34ea3
        """
        specializations, compiler_options = self.model.get_specializations(
            batch_size,
            encoder_ctx_len,
            ctx_len,
            **compiler_options,
        )

        if full_batch_size:
            logger.warning("Continuous batching is not yet enabled for AutoModelForSpeechSeq2Seq")

        if kv_cache_batch_size:
            logger.warning("Prefix caching is not yet enabled for AutoModelForSpeechSeq2Seq")

        if mxint8_kv_cache:
            logger.warning("mxint8 cache is not yet enabled for AutoModelForSpeechSeq2Seq")

        if num_speculative_tokens:
            logger.warning("Speculative decoding is not yet enabled for AutoModelForSpeechSeq2Seq")

        output_names = self.model.get_output_names()

        kv_cache_dtype = "float16"
        custom_io = {}

        custom_io["input_features"] = kv_cache_dtype

        # Slice output_names to get input names
        for output_name in output_names:
            if output_name.endswith("_RetainedState"):
                custom_io[output_name[: -len("_RetainedState")]] = kv_cache_dtype

        # Get output names
        for output_name in output_names:
            if output_name.endswith("_RetainedState"):
                custom_io[output_name] = kv_cache_dtype

        return self._compile(
            onnx_path=onnx_path,
            compile_dir=compile_dir,
            compile_only=True,
            retained_state=True,
            specializations=specializations,
            convert_to_fp16=True,
            mxfp6_matmul=mxfp6_matmul,
            mdp_ts_num_devices=num_devices,
            aic_num_cores=num_cores,
            custom_io=custom_io,
            **compiler_options,
        )

    def generate(
        self,
        inputs: torch.Tensor,
        generation_len: int,
        streamer: Optional[TextStreamer] = None,
        device_ids: List[int] = None,
    ) -> Union[torch.Tensor, np.ndarray]:
        """
        Generate output until ``<|endoftext|>`` token or `generation_len` is reached,
        by executing the compiled QPC on Cloud AI 100 hardware.

        This method performs sequential execution based on the compiled model's batch size
        and the provided audio tensors. It manages the iterative decoding process and KV cache.

        Parameters
        ----------
        inputs : Dict[str, np.ndarray]
            Model inputs for inference, typically a dictionary containing:
            - `input_features` (np.ndarray): Preprocessed audio features.
            - `decoder_input_ids` (np.ndarray): Initial decoder input IDs (e.g., start token).
            - `decoder_position_ids` (np.ndarray): Initial decoder position IDs.
            These should be prepared to match the compiled model's expectations.
        generation_len : int
            Maximum number of tokens to generate. The generation stops if this limit is reached
            or the model generates an end-of-sequence token.
        streamer : TextStreamer, optional
            Streamer to receive generated tokens in real-time. Default is None.
        device_ids : List[int], optional
            Device IDs for running the QPC. Defaults to `[0]` if not specified.

        Returns
        -------
        CloudAI100ExecInfoNew
            Output from the AI 100 runtime, including generated IDs and performance metrics.

        Raises
        ------
        TypeError
            If the QPC path is not set (i.e., `compile` was not run).
        """
        if not isinstance(self.qpc_path, Path):
            raise TypeError("Please run compile API first!")

        inputs = self.auto_correct_inputs(inputs)
        if self.qpc_session is None:
            self.qpc_session = QAICInferenceSession(str(self.qpc_path), device_ids)
            self.batch_size = self.qpc_session.bindings[0].dims[0]

        inputs["input_features"] = inputs["input_features"].numpy().astype(np.float16)

        # add start token id and initial position ids to inputs
        seq_len = 1
        inputs["input_ids"] = (
            torch.ones((self.batch_size, seq_len), dtype=torch.int64) * self.model.config.decoder_start_token_id
        ).numpy()
        inputs["position_ids"] = (
            torch.arange(seq_len, dtype=torch.int64).view(1, seq_len).repeat(self.batch_size, 1).numpy()
        )

        self.qpc_session.skip_buffers(
            [x for x in self.qpc_session.input_names + self.qpc_session.output_names if x.startswith("past_")]
        )

        outputs = {
            "logits": np.random.randn(self.batch_size, 1, self.model.config.vocab_size).astype(np.float32),
        }
        self.qpc_session.set_buffers(outputs)

        # encoder run
        start = perf_counter()
        outputs = self.qpc_session.run(inputs)

        # array to hold generated tokens
        generated_ids = np.full((self.batch_size, generation_len + 1), self.model.config.eos_token_id)
        generated_ids[:, 0] = [self.model.config.decoder_start_token_id]
        logits = outputs["logits"]
        next_token = logits.argmax(-1)
        generated_ids[:, 1] = next_token.squeeze(1)

        if streamer:
            streamer.put(next_token)

        inputs["input_features"] = np.zeros((self.batch_size, self.model.config.num_mel_bins, 1)).astype(np.float16)

        loop_start = perf_counter()
        for num_tokens in range(generation_len):
            outputs = self.qpc_session.run(inputs)
            logits = outputs["logits"]
            next_token = logits.argmax(-1)
            generated_ids[:, num_tokens + 1] = next_token.squeeze(1)

            if next_token[0][0] == self.model.config.eos_token_id:
                break

            inputs["input_ids"] = next_token
            inputs["position_ids"] += 1

            if streamer:
                streamer.put(next_token)
        end = perf_counter()

        prefill_time, decode_perf, total_perf, total_time = calculate_latency(num_tokens, loop_start, start, end)

        return CloudAI100ExecInfoNew(
            batch_size=self.batch_size,
            generated_ids=generated_ids,
            perf_metrics=PerfMetrics(prefill_time, decode_perf, total_perf, total_time),
        )


class QEFFAutoModelForCTC(QEFFTransformersBase):
    """
    The QEFFAutoModelForCTC class is designed for transformer models with a Connectionist Temporal Classification (CTC) speech-to-text head,
    including Wav2Vec2 and other encoder-only speech models optimized for alignment-free transcription.
    Although it is possible to initialize the class directly, we highly recommend using the ``from_pretrained`` method for initialization.

    ``Mandatory`` Args:
        :model (nn.Module): PyTorch model

    .. code-block:: python
        import torchaudio
        from QEfficient import QEFFAutoModelForCTC
        from transformers import AutoProcessor

        # Initialize the model using from_pretrained similar to transformers.AutoModelForCTC.
        model=QEFFAutoModelForCTC.from_pretrained(model_name)

        # Now you can directly compile the model for Cloud AI 100
        model.compile(num_cores=16)  # Considering you have a Cloud AI 100 SKU

        #prepare input
        processor = AutoProcessor.from_pretrained(model_name)
        input_audio, sample_rate = [...] # audio data loaded in via some external audio package, such as librosa or soundfile

        # Resample the input_audio if necessary
        if input_audio.shape[0] > 1:
            input_audio = input_audio.mean(dim=0)
        if sample_rate != 16000:
            resampler = torchaudio.transforms.Resample(orig_freq=sample_rate, new_freq=16000)
            input_audio = resampler(input_audio)

        # You can now execute the model
        out = model.generate(processor,inputs=input_audio)
    """

    _hf_auto_class = AutoModelForCTC
    _pytorch_transforms = [CustomOpsTransform, AwqToMatmulNbitsTransform, GPTQToMatmulNbitsTransform]
    _onnx_transforms = [FP16ClipTransform, SplitTensorsTransform]

    def __init__(self, model: nn.Module, **kwargs):
        super().__init__(model, **kwargs)
        self.model.base_model.config.use_cache = True

        self.hash_params["qeff_auto_class"] = self.__class__.__name__

    @classmethod
    @with_replaced_quantizers
    def from_pretrained(cls, pretrained_model_name_or_path, pooling=None, *args, **kwargs):
        """
        This method serves as the easiest entry point into using QEfficient. The interface is designed to be similar to transformers.AutoModelForCTC.
        Once the model is initialized, you can use other methods such as export, compile, and generate on the same object.

        Args:
            pretrained_model_name_or_path (str): The name or path of the pre-trained model.

        .. code-block:: python

        import torchaudio
        from QEfficient import QEFFAutoModelForCTC
        from transformers import AutoProcessor

        # Initialize the model using from_pretrained similar to transformers.AutoModelForCTC.
        model=QEFFAutoModelForCTC.from_pretrained(model_name)

        # Now you can directly compile the model for Cloud AI 100
        model.compile(num_cores=16)  # Considering you have a Cloud AI 100 SKU

        #prepare input
        processor = AutoProcessor.from_pretrained(model_name)
        input_audio, sample_rate = [...] # audio data loaded in via some external audio package, such as librosa or soundfile

        # Resample the input_audio if necessary
        if input_audio.shape[0] > 1:
            input_audio = input_audio.mean(dim=0)
        if sample_rate != 16000:
            resampler = torchaudio.transforms.Resample(orig_freq=sample_rate, new_freq=16000)
            input_audio = resampler(input_audio)

        # You can now execute the model
        out = model.generate(processor,inputs=input_audio)
        """
        if kwargs.get("attn_implementation", None) not in {None, "eager"}:
            logger.warning('Updating attn_implementation="eager"')

        if kwargs.get("low_cpu_mem_usage", None):
            logger.warning("Updating low_cpu_mem_usage=False")

        kwargs.update({"attn_implementation": "eager", "low_cpu_mem_usage": False})

        model = cls._hf_auto_class.from_pretrained(pretrained_model_name_or_path, *args, **kwargs)

        # This is support models that should be classified to in a different auto class but transformers load them via this class
        kv_offload = kwargs.pop("kv_offload", None)
        if model.__class__.__name__ in MISCLASSIFIED_CAUSAL_LM_TO_QEFF_AUTO_CLASS_MAP:
            return MISCLASSIFIED_CAUSAL_LM_TO_QEFF_AUTO_CLASS_MAP[model.__class__.__name__](
                model, kv_offload=kv_offload, **kwargs
            )

        return cls(model, pretrained_model_name_or_path=pretrained_model_name_or_path, pooling=pooling, **kwargs)

    @property
    def get_model_config(self) -> dict:
        return self.model.config.__dict__

    def export(self, export_dir: Optional[str] = None) -> str:
        """
        Exports the model to ``ONNX`` format using ``torch.onnx.export``.

        ``Optional`` Args:
           :export_dir (str, optional): The directory path to store ONNX-graph.

        Returns:
            :str: Path of the generated ``ONNX`` graph.
        """
        bs = constants.ONNX_EXPORT_EXAMPLE_BATCH_SIZE
        seq_len = constants.WAV2VEC2_MAX_SEQ_LEN

        example_inputs = {
            "input_values": torch.zeros((bs, seq_len), dtype=torch.float32),
        }

        dynamic_axes = {"input_values": {0: "batch_size", 1: "seq_len"}}

        output_names = ["logits"]

        return self._export(
            example_inputs,
            output_names,
            dynamic_axes,
            export_dir=export_dir,
        )

    def compile(
        self,
        onnx_path: Optional[str] = None,
        compile_dir: Optional[str] = None,
        *,
        seq_len: Union[int, List[int]] = 480000,
        batch_size: int = 1,
        num_devices: int = 1,
        num_cores: int = 16,  # FIXME: Make this mandatory arg
        mxfp6_matmul: bool = False,
        **compiler_options,
    ) -> str:
        """
        This method compiles the exported ``ONNX`` model using the Cloud AI 100 Platform SDK compiler binary found at ``/opt/qti-aic/exec/qaic-exec`` and generates a ``qpc`` package.
        If the model has not been exported yet, this method will handle the export process.
        You can pass any other arguments that the `qaic-exec` takes as extra kwargs.

        ``Optional`` Args:
            :onnx_path (str, optional): Path to pre-exported onnx model.
            :compile_dir (str, optional): Path for saving the qpc generated.
            :seq_len (Union[int, List[int]]): The length of the prompt should be less that ``seq_len``. ``Defaults to 32``.
            :batch_size (int, optional): Batch size. ``Defaults to 1``.
            :num_devices (int): Number of devices the model needs to be compiled for. Defaults to 1.
            :num_cores (int): Number of cores used to compile the model.
            :mxfp6_matmul (bool, optional): Whether to use ``mxfp6`` compression for weights. ``Defaults to False``.
            :compiler_options (dict, optional): Additional compiler options.

                For QAIC Compiler: Extra arguments for qaic-exec can be passed.
                    :aic_enable_depth_first (bool, optional): Enables DFS with default memory size. ``Defaults to False``.
                    :allow_mxint8_mdp_io (bool, optional): Allows MXINT8 compression of MDP IO traffic. ``Defaults to False.``

                    Params are converted to flags as below:

                    - aic_hw_version=ai100 -> -aic-hw-version=ai100
                    - aic_hw_version=ai200 -> -aic-hw-version=ai200

                For QNN Compiler: Following arguments can be passed.
                    :enable_qnn (bool): Enables QNN Compilation.
                    :qnn_config (str): Path of QNN Config parameters file. Any extra parameters for QNN compilation can be passed via this file.

        Returns:
            :str: Path of the compiled ``qpc`` package.
        """

        specializations = [
            {"batch_size": batch_size, "seq_len": sl} for sl in (seq_len if isinstance(seq_len, list) else [seq_len])
        ]

        return self._compile(
            onnx_path=onnx_path,
            compile_dir=compile_dir,
            compile_only=True,
            specializations=specializations,
            convert_to_fp16=True,
            mxfp6_matmul=mxfp6_matmul,
            mdp_ts_num_devices=num_devices,
            aic_num_cores=num_cores,
            **compiler_options,
        )

    def generate(
        self,
        processor,
        inputs: torch.Tensor,
        device_ids: List[int] = None,
        runtime_ai100: bool = True,
    ) -> Union[torch.Tensor, np.ndarray]:
        """
        This method generates output by executing PyTorch runtime or the compiled ``qpc`` on ``Cloud AI 100`` Hardware cards.
        ``Mandatory`` Args:
            :inputs (Union[torch.Tensor, np.ndarray]): inputs to run the execution.
            :processor (AutoProcessor): The Processor to use for encoding the waveform.
        ``optional`` Args:
            :device_id (List[int]): Ids of devices for running the qpc pass as [0] in case of normal model / [0, 1, 2, 3] in case of tensor slicing model
            :runtime_ai100 (bool, optional): ``AI_100`` and ``PyTorch`` runtime is supported as of now. Defaults to ``True`` for ``AI_100`` runtime.
        Returns:
            :dict: Output from the ``AI_100`` or ``PyTorch`` runtime.
        """
        # AI_100 runtime
        if runtime_ai100:
            if not isinstance(self.qpc_path, Path):
                raise TypeError("Please run compile API first!")

            return self.cloud_ai_100_feature_generate(processor, inputs=inputs, device_ids=device_ids)
        # PyTorch runtime
        else:
            return self.pytorch_feature_generate(processor, model=self.model, inputs=inputs)

    def cloud_ai_100_feature_generate(
        self,
        processor,
        inputs: torch.Tensor,
        device_ids: List[int] = [0],
    ) -> np.ndarray:
        """
        Generates features with list of prompts using AI 100 runtime.

        ``Mandatory`` Args:
            :inputs (Union[torch.Tensor, np.ndarray]): inputs to run the execution.
            :processor (AutoProcessor): The Processor to use for encoding the waveform.
        ``Optional`` Args:
            device_ids (List[int], optional): A list of device IDs to use for the session. Defaults to [0].

        """

        if self.qpc_session is None:
            self.qpc_session = QAICInferenceSession(str(self.qpc_path), device_ids)
            self.batch_size = self.qpc_session.bindings[0].dims[0]

        # Dynamic switching to closest seq_Len based on input_ids_len
        inputs = processor(inputs, return_tensors="pt")
        input_ids_len = inputs["input_values"].shape[-1]

        for allowed_shape in self.qpc_session.allowed_shapes:
            seq_len_allowed = allowed_shape[1][1][1]

            if seq_len_allowed >= input_ids_len:
                self.seq_len = seq_len_allowed
                break

        # To handle single seq_len as we can't fetch allowed shapes for single seq_len
        self.seq_len = self.qpc_session.bindings[0].dims[1] if not hasattr(self, "seq_len") else self.seq_len
        input_values = np.array(
            torch.nn.functional.pad(inputs["input_values"], (0, self.seq_len - input_ids_len), "constant", 0)
        )
        inputs = dict(input_values=input_values)
        outputs = self.qpc_session.run(inputs)
        logits = outputs["logits"]
        predicted_ids = np.argmax(logits, axis=-1)
        transcriptions = processor.batch_decode(torch.tensor(predicted_ids))
        return transcriptions

    def pytorch_feature_generate(self, processor, model, inputs: Union[torch.Tensor, np.ndarray]) -> List[torch.Tensor]:
        """
        Generates features from a list of text prompts using a PyTorch model.

        ``Mandatory`` Args:
            :model: The transformed PyTorch model used for generating features.
            :inputs (Union[torch.Tensor, np.ndarray]): inputs to run the execution.
            :processor (AutoProcessor): The Processor to use for encoding the waveform.

        """
        input_values = processor(
            inputs[0], return_tensors="pt", max_length=self.seq_len, truncation=True, padding="max_length"
        ).input_values
        logits = model(input_values[0]).logits
        logits = logits.detach().numpy()
        predicted_ids = np.argmax(logits, axis=-1)
        transcriptions = processor.batch_decode(predicted_ids)
        return transcriptions<|MERGE_RESOLUTION|>--- conflicted
+++ resolved
@@ -562,7 +562,6 @@
 
     def export(self, export_dir: Optional[str] = None) -> str:
         """
-<<<<<<< HEAD
         Exports the model to ``ONNX`` format using ``torch.onnx.export``.
  
         ``Optional`` Args:
@@ -570,23 +569,6 @@
  
         Returns:
             :str: Path of the generated ``ONNX`` graph.
-=======
-        Export the model to ONNX format using ``torch.onnx.export``.
-
-        This method prepares example inputs and dynamic axes based on the model configuration,
-        then exports the model to an ONNX graph suitable for compilation and deployment on Cloud AI 100 hardware.
-
-        Parameters
-        ----------
-        export_dir : str, optional
-            Directory path where the exported ONNX graph will be saved. If not provided,
-            the default export directory is used.
-
-        Returns
-        -------
-        str
-            Path to the generated ONNX graph file.
->>>>>>> efb34ea3
         """
         bs = constants.ONNX_EXPORT_EXAMPLE_BATCH_SIZE
         seq_len = constants.ONNX_EXPORT_EXAMPLE_SEQ_LEN
@@ -674,7 +656,6 @@
         str
             Path to the compiled QPC package.
 
-<<<<<<< HEAD
         ``Optional`` Args:
             :onnx_path (str, optional): Path to pre-exported onnx model.
             :compile_dir (str, optional): Path for saving the qpc generated.
@@ -700,8 +681,6 @@
 
         Returns:
             :str: Path of the compiled ``qpc`` package.
-=======
->>>>>>> efb34ea3
         """
 
         if isinstance(seq_len, list) and len(seq_len) >= 15:
@@ -885,7 +864,6 @@
         self.hash_params["qeff_auto_class"] = self.__class__.__name__
 
     def export(self, inputs, output_names, dynamic_axes, export_dir=None, offload_pt_weights=True):
-<<<<<<< HEAD
         if constants.USE_TORCH_EXPORT:
             dynamic_shapes = convert_dynamic_axes_to_dynamic_shapes_image_text_to_text(dynamic_axes)
             return self._export(
@@ -893,30 +871,6 @@
         )
         else:
             return self._export(
-=======
-        """
-        Exports the vision encoder component to ONNX format.
-
-        Parameters
-        ----------
-        inputs : Dict[str, torch.Tensor]
-            Example inputs for the ONNX export.
-        output_names : List[str]
-            List of output names for the ONNX graph.
-        dynamic_axes : Dict[str, Dict[int, str]]
-            Dynamic axes configuration for the ONNX graph.
-        export_dir : str, optional
-            Directory path where the exported ONNX graph will be saved. Default is None.
-        offload_pt_weights : bool, optional
-            If True, PyTorch weights will be offloaded after export. Default is True.
-
-        Returns
-        -------
-        str
-            Path to the generated ONNX graph file for the vision encoder.
-        """
-        return self._export(
->>>>>>> efb34ea3
             inputs, output_names, dynamic_axes, export_dir=export_dir, offload_pt_weights=offload_pt_weights
         )
 
@@ -1037,7 +991,6 @@
         self.hash_params["qeff_auto_class"] = self.__class__.__name__
 
     def export(self, inputs, output_names, dynamic_axes, export_dir=None, offload_pt_weights=True):
-<<<<<<< HEAD
         if constants.USE_TORCH_EXPORT:
             dynamic_shapes = convert_dynamic_axes_to_dynamic_shapes_image_text_to_text(dynamic_axes)
             return self._export(
@@ -1045,30 +998,6 @@
         )
         else:
             return self._export(
-=======
-        """
-        Exports the language decoder component to ONNX format.
-
-        Parameters
-        ----------
-        inputs : Dict[str, torch.Tensor]
-            Example inputs for the ONNX export.
-        output_names : List[str]
-            List of output names for the ONNX graph.
-        dynamic_axes : Dict[str, Dict[int, str]]
-            Dynamic axes configuration for the ONNX graph.
-        export_dir : str, optional
-            Directory path where the exported ONNX graph will be saved. Default is None.
-        offload_pt_weights : bool, optional
-            If True, PyTorch weights will be offloaded after export. Default is True.
-
-        Returns
-        -------
-        str
-            Path to the generated ONNX graph file for the language decoder.
-        """
-        return self._export(
->>>>>>> efb34ea3
             inputs, output_names, dynamic_axes, export_dir=export_dir, offload_pt_weights=offload_pt_weights
         )
 
@@ -2544,7 +2473,6 @@
 
     def export(self, export_dir: Optional[str] = None) -> str:
         """
-<<<<<<< HEAD
         Exports the model to ``ONNX`` format using ``torch.onnx.export``.
  
         ``Optional`` Args:
@@ -2552,24 +2480,6 @@
  
         Returns:
             :str: Path of the generated ``ONNX`` graph.
-=======
-        Export the model to ONNX format using ``torch.onnx.export``.
-
-        This method prepares example inputs and dynamic axes based on the model configuration,
-        then exports the model to an ONNX graph suitable for compilation and deployment
-        on Cloud AI 100 hardware. It handles KV cache inputs/outputs and sampler-related inputs.
-
-        Parameters
-        ----------
-        export_dir : str, optional
-            Directory path where the exported ONNX graph will be saved.
-            If not provided, the default export directory is used.
-
-        Returns
-        -------
-        str
-            Path to the generated ONNX graph file.
->>>>>>> efb34ea3
         """
         bs: int = constants.ONNX_EXPORT_EXAMPLE_BATCH_SIZE
         seq_len: int = constants.ONNX_EXPORT_EXAMPLE_SEQ_LEN
@@ -2858,10 +2768,7 @@
         **compiler_options,
     ) -> str:
         """
-<<<<<<< HEAD
-        This method compiles the exported ``ONNX`` model using the Cloud AI 100 Platform SDK compiler binary found at ``/opt/qti-aic/exec/qaic-exec`` and generates a ``qpc`` package.
-        If the model has not been exported yet, this method will handle the export process.
-        You can pass any other arguments that the `qaic-exec` takes as extra kwargs.
+        Compile the exported ONNX model using the Cloud AI 100 Platform SDK compiler.
 
         ``Optional`` Args:
             :onnx_path (str, optional): Path to pre-exported onnx model.
@@ -2893,81 +2800,6 @@
                 For QNN Compiler: Following arguments can be passed.
                     :enable_qnn (bool): Enables QNN Compilation.
                     :qnn_config (str): Path of QNN Config parameters file. Any extra parameters for QNN compilation can be passed via this file.
-=======
-        Compile the exported ONNX model using the Cloud AI 100 Platform SDK compiler.
-
-        This method generates a ``qpc`` package. If the model has not been exported yet,
-        this method will handle the export process. Additional arguments for the `qaic-exec`
-        compiler can be passed as keyword arguments.
-
-        Parameters
-        ----------
-        onnx_path : str, optional
-            Path to a pre-exported ONNX model. If not provided, the model will be exported first.
-        compile_dir : str, optional
-            Directory to save the generated QPC package. If not provided, a default directory is used.
-        prefill_seq_len : int, optional
-            Length of the prefill prompt. Default is 32.
-        ctx_len : int, optional
-            Maximum context length the compiled model can remember. Default is 128.
-        batch_size : int, optional
-            Batch size. Default is 1.
-        full_batch_size : int, optional
-            Continuous batching batch size. Required if `continuous_batching=True` was
-            set during `from_pretrained`.
-        kv_cache_batch_size : int, optional
-            Batch size for KV cache. If not provided, it defaults to `full_batch_size` (if
-            continuous batching) or `batch_size`.
-        num_devices : int, optional
-            Number of devices to compile for. Default is 1.
-        num_cores : int, optional
-            Number of cores to use for compilation.
-        mxfp6_matmul : bool, optional
-            Use MXFP6 compression for weights. Default is False.
-        mxint8_kv_cache : bool, optional
-            Use MXINT8 compression for KV cache. Default is False.
-        num_speculative_tokens : int, optional
-            Number of speculative tokens for Speculative Decoding Target Language Model.
-            Required if the model is configured as a Target Language Model (`is_tlm=True`).
-        prefill_only : bool, optional
-            If True, compiles only for the prefill stage. If False, compiles only for
-            the decode stage. If None, compiles for both stages. Default is None.
-        **compiler_options : dict
-            Additional compiler options for QAIC or QNN compilers.
-
-            **For QAIC Compiler:** Extra arguments for qaic-exec can be passed. Some common options include:
-
-            - mos (int, optional): Effort level to reduce on-chip memory. Defaults to -1, meaning no effort. Defaults to -1.
-            - aic_enable_depth_first (bool, optional): Enables DFS with default memory size. Defaults to False.
-            - allow_mxint8_mdp_io (bool, optional): Allows MXINT8 compression of MDP IO traffic. Defaults to False.
-
-            Params are converted to flags as below:
-
-            - ``aic_num_cores=16`` -> ``-aic-num-cores=16``
-            - ``convert_to_fp16=True`` -> ``-convert-to-fp16``
-
-            **For QNN Compiler:** Following arguments can be passed as:
-
-            - enable_qnn (bool): Enables QNN Compilation.
-            - qnn_config (str): Path of QNN Config parameters file. Any extra parameters for QNN compilation can be passed via this file.
-
-        Returns
-        -------
-        str
-            Path to the compiled QPC package.
-
-        Raises
-        ------
-        TypeError
-            If `prefill_only` is not a boolean.
-            If `full_batch_size` is None when `continuous_batching` is True.
-            If `num_speculative_tokens` is None when the model is a TLM.
-        ValueError
-            If KV caching is requested without continuous batching (`full_batch_size`).
-            If `include_sampler` is True and `num_speculative_tokens` is greater than 0.
-            If `num_speculative_tokens` is not an integer greater than 1.
-            If `prefill_seq_len` is less than `num_speculative_tokens + 1` for TLM models.
->>>>>>> efb34ea3
 
         """
         # --- Validation ---
@@ -3276,62 +3108,6 @@
         """
         Compile the exported ONNX model using the Cloud AI 100 Platform SDK compiler.
 
-        This method generates a ``qpc`` package. If the model has not been exported yet,
-        this method will handle the export process. Additional arguments for the `qaic-exec`
-        compiler can be passed as keyword arguments.
-
-        Parameters
-        ----------
-        onnx_path : str, optional
-            Path to a pre-exported ONNX model. If not provided, the model will be exported first.
-        compile_dir : str, optional
-            Directory to save the generated QPC package.
-        prefill_seq_len : int, optional
-            Prefill sequence length. This parameter is typically not critically used for
-            SpeechSeq2Seq models' decoder compilation as the first decoder input is `seq_len=1`.
-            Default is 1.
-        encoder_ctx_len : int, optional
-            Maximum context length for the encoder part of the model. If None, it's inferred
-            from the model configuration or defaults (e.g., 1500 for Whisper).
-        ctx_len : int, optional
-            Maximum decoder context length. This defines the maximum output sequence length
-            the compiled model can handle. Default is 150.
-        batch_size : int, optional
-            Batch size. Default is 1.
-        num_devices : int, optional
-            Number of devices to compile for. Default is 1.
-        num_cores : int, optional
-            Number of cores to use for compilation.
-        mxfp6_matmul : bool, optional
-            Use MXFP6 compression for weights. Default is False.
-        mxint8_kv_cache : bool, optional
-            Use MXINT8 compression for KV cache. Default is False.
-        full_batch_size : int, optional
-            Not yet supported for this model.
-        kv_cache_batch_size : int, optional
-            Not yet supported for this model.
-        num_speculative_tokens : int, optional
-            Not yet supported for this model.
-        **compiler_options : dict
-            Additional compiler options for QAIC.
-
-            **For QAIC Compiler:** Extra arguments for qaic-exec can be passed. Some common options include:
-
-            - mos (int, optional): Effort level to reduce on-chip memory. Defaults to -1, meaning no effort. Defaults to -1.
-            - aic_enable_depth_first (bool, optional): Enables DFS with default memory size. Defaults to False.
-            - allow_mxint8_mdp_io (bool, optional): Allows MXINT8 compression of MDP IO traffic. Defaults to False.
-
-            Params are converted to flags as below:
-
-            - ``aic_num_cores=16`` -> ``-aic-num-cores=16``
-            - ``convert_to_fp16=True`` -> ``-convert-to-fp16``
-
-        Returns
-        -------
-        str
-            Path to the compiled QPC package.
-
-<<<<<<< HEAD
         ``Optional`` Args:
             :onnx_path (str, optional): Path to pre-exported onnx model.
             :compile_dir (str, optional): Path for saving the qpc generated.
@@ -3347,11 +3123,6 @@
                 - aic_hw_version=ai100 -> -aic-hw-version=ai100
                 - aic_hw_version=ai200 -> -aic-hw-version=ai200
 
-            Other args are not yet implemented for AutoModelForSpeechSeq2Seq
-        Returns:
-            :str: Path of the compiled ``qpc`` package.
-=======
->>>>>>> efb34ea3
         """
         specializations, compiler_options = self.model.get_specializations(
             batch_size,
@@ -3510,288 +3281,4 @@
             batch_size=self.batch_size,
             generated_ids=generated_ids,
             perf_metrics=PerfMetrics(prefill_time, decode_perf, total_perf, total_time),
-        )
-
-
-class QEFFAutoModelForCTC(QEFFTransformersBase):
-    """
-    The QEFFAutoModelForCTC class is designed for transformer models with a Connectionist Temporal Classification (CTC) speech-to-text head,
-    including Wav2Vec2 and other encoder-only speech models optimized for alignment-free transcription.
-    Although it is possible to initialize the class directly, we highly recommend using the ``from_pretrained`` method for initialization.
-
-    ``Mandatory`` Args:
-        :model (nn.Module): PyTorch model
-
-    .. code-block:: python
-        import torchaudio
-        from QEfficient import QEFFAutoModelForCTC
-        from transformers import AutoProcessor
-
-        # Initialize the model using from_pretrained similar to transformers.AutoModelForCTC.
-        model=QEFFAutoModelForCTC.from_pretrained(model_name)
-
-        # Now you can directly compile the model for Cloud AI 100
-        model.compile(num_cores=16)  # Considering you have a Cloud AI 100 SKU
-
-        #prepare input
-        processor = AutoProcessor.from_pretrained(model_name)
-        input_audio, sample_rate = [...] # audio data loaded in via some external audio package, such as librosa or soundfile
-
-        # Resample the input_audio if necessary
-        if input_audio.shape[0] > 1:
-            input_audio = input_audio.mean(dim=0)
-        if sample_rate != 16000:
-            resampler = torchaudio.transforms.Resample(orig_freq=sample_rate, new_freq=16000)
-            input_audio = resampler(input_audio)
-
-        # You can now execute the model
-        out = model.generate(processor,inputs=input_audio)
-    """
-
-    _hf_auto_class = AutoModelForCTC
-    _pytorch_transforms = [CustomOpsTransform, AwqToMatmulNbitsTransform, GPTQToMatmulNbitsTransform]
-    _onnx_transforms = [FP16ClipTransform, SplitTensorsTransform]
-
-    def __init__(self, model: nn.Module, **kwargs):
-        super().__init__(model, **kwargs)
-        self.model.base_model.config.use_cache = True
-
-        self.hash_params["qeff_auto_class"] = self.__class__.__name__
-
-    @classmethod
-    @with_replaced_quantizers
-    def from_pretrained(cls, pretrained_model_name_or_path, pooling=None, *args, **kwargs):
-        """
-        This method serves as the easiest entry point into using QEfficient. The interface is designed to be similar to transformers.AutoModelForCTC.
-        Once the model is initialized, you can use other methods such as export, compile, and generate on the same object.
-
-        Args:
-            pretrained_model_name_or_path (str): The name or path of the pre-trained model.
-
-        .. code-block:: python
-
-        import torchaudio
-        from QEfficient import QEFFAutoModelForCTC
-        from transformers import AutoProcessor
-
-        # Initialize the model using from_pretrained similar to transformers.AutoModelForCTC.
-        model=QEFFAutoModelForCTC.from_pretrained(model_name)
-
-        # Now you can directly compile the model for Cloud AI 100
-        model.compile(num_cores=16)  # Considering you have a Cloud AI 100 SKU
-
-        #prepare input
-        processor = AutoProcessor.from_pretrained(model_name)
-        input_audio, sample_rate = [...] # audio data loaded in via some external audio package, such as librosa or soundfile
-
-        # Resample the input_audio if necessary
-        if input_audio.shape[0] > 1:
-            input_audio = input_audio.mean(dim=0)
-        if sample_rate != 16000:
-            resampler = torchaudio.transforms.Resample(orig_freq=sample_rate, new_freq=16000)
-            input_audio = resampler(input_audio)
-
-        # You can now execute the model
-        out = model.generate(processor,inputs=input_audio)
-        """
-        if kwargs.get("attn_implementation", None) not in {None, "eager"}:
-            logger.warning('Updating attn_implementation="eager"')
-
-        if kwargs.get("low_cpu_mem_usage", None):
-            logger.warning("Updating low_cpu_mem_usage=False")
-
-        kwargs.update({"attn_implementation": "eager", "low_cpu_mem_usage": False})
-
-        model = cls._hf_auto_class.from_pretrained(pretrained_model_name_or_path, *args, **kwargs)
-
-        # This is support models that should be classified to in a different auto class but transformers load them via this class
-        kv_offload = kwargs.pop("kv_offload", None)
-        if model.__class__.__name__ in MISCLASSIFIED_CAUSAL_LM_TO_QEFF_AUTO_CLASS_MAP:
-            return MISCLASSIFIED_CAUSAL_LM_TO_QEFF_AUTO_CLASS_MAP[model.__class__.__name__](
-                model, kv_offload=kv_offload, **kwargs
-            )
-
-        return cls(model, pretrained_model_name_or_path=pretrained_model_name_or_path, pooling=pooling, **kwargs)
-
-    @property
-    def get_model_config(self) -> dict:
-        return self.model.config.__dict__
-
-    def export(self, export_dir: Optional[str] = None) -> str:
-        """
-        Exports the model to ``ONNX`` format using ``torch.onnx.export``.
-
-        ``Optional`` Args:
-           :export_dir (str, optional): The directory path to store ONNX-graph.
-
-        Returns:
-            :str: Path of the generated ``ONNX`` graph.
-        """
-        bs = constants.ONNX_EXPORT_EXAMPLE_BATCH_SIZE
-        seq_len = constants.WAV2VEC2_MAX_SEQ_LEN
-
-        example_inputs = {
-            "input_values": torch.zeros((bs, seq_len), dtype=torch.float32),
-        }
-
-        dynamic_axes = {"input_values": {0: "batch_size", 1: "seq_len"}}
-
-        output_names = ["logits"]
-
-        return self._export(
-            example_inputs,
-            output_names,
-            dynamic_axes,
-            export_dir=export_dir,
-        )
-
-    def compile(
-        self,
-        onnx_path: Optional[str] = None,
-        compile_dir: Optional[str] = None,
-        *,
-        seq_len: Union[int, List[int]] = 480000,
-        batch_size: int = 1,
-        num_devices: int = 1,
-        num_cores: int = 16,  # FIXME: Make this mandatory arg
-        mxfp6_matmul: bool = False,
-        **compiler_options,
-    ) -> str:
-        """
-        This method compiles the exported ``ONNX`` model using the Cloud AI 100 Platform SDK compiler binary found at ``/opt/qti-aic/exec/qaic-exec`` and generates a ``qpc`` package.
-        If the model has not been exported yet, this method will handle the export process.
-        You can pass any other arguments that the `qaic-exec` takes as extra kwargs.
-
-        ``Optional`` Args:
-            :onnx_path (str, optional): Path to pre-exported onnx model.
-            :compile_dir (str, optional): Path for saving the qpc generated.
-            :seq_len (Union[int, List[int]]): The length of the prompt should be less that ``seq_len``. ``Defaults to 32``.
-            :batch_size (int, optional): Batch size. ``Defaults to 1``.
-            :num_devices (int): Number of devices the model needs to be compiled for. Defaults to 1.
-            :num_cores (int): Number of cores used to compile the model.
-            :mxfp6_matmul (bool, optional): Whether to use ``mxfp6`` compression for weights. ``Defaults to False``.
-            :compiler_options (dict, optional): Additional compiler options.
-
-                For QAIC Compiler: Extra arguments for qaic-exec can be passed.
-                    :aic_enable_depth_first (bool, optional): Enables DFS with default memory size. ``Defaults to False``.
-                    :allow_mxint8_mdp_io (bool, optional): Allows MXINT8 compression of MDP IO traffic. ``Defaults to False.``
-
-                    Params are converted to flags as below:
-
-                    - aic_hw_version=ai100 -> -aic-hw-version=ai100
-                    - aic_hw_version=ai200 -> -aic-hw-version=ai200
-
-                For QNN Compiler: Following arguments can be passed.
-                    :enable_qnn (bool): Enables QNN Compilation.
-                    :qnn_config (str): Path of QNN Config parameters file. Any extra parameters for QNN compilation can be passed via this file.
-
-        Returns:
-            :str: Path of the compiled ``qpc`` package.
-        """
-
-        specializations = [
-            {"batch_size": batch_size, "seq_len": sl} for sl in (seq_len if isinstance(seq_len, list) else [seq_len])
-        ]
-
-        return self._compile(
-            onnx_path=onnx_path,
-            compile_dir=compile_dir,
-            compile_only=True,
-            specializations=specializations,
-            convert_to_fp16=True,
-            mxfp6_matmul=mxfp6_matmul,
-            mdp_ts_num_devices=num_devices,
-            aic_num_cores=num_cores,
-            **compiler_options,
-        )
-
-    def generate(
-        self,
-        processor,
-        inputs: torch.Tensor,
-        device_ids: List[int] = None,
-        runtime_ai100: bool = True,
-    ) -> Union[torch.Tensor, np.ndarray]:
-        """
-        This method generates output by executing PyTorch runtime or the compiled ``qpc`` on ``Cloud AI 100`` Hardware cards.
-        ``Mandatory`` Args:
-            :inputs (Union[torch.Tensor, np.ndarray]): inputs to run the execution.
-            :processor (AutoProcessor): The Processor to use for encoding the waveform.
-        ``optional`` Args:
-            :device_id (List[int]): Ids of devices for running the qpc pass as [0] in case of normal model / [0, 1, 2, 3] in case of tensor slicing model
-            :runtime_ai100 (bool, optional): ``AI_100`` and ``PyTorch`` runtime is supported as of now. Defaults to ``True`` for ``AI_100`` runtime.
-        Returns:
-            :dict: Output from the ``AI_100`` or ``PyTorch`` runtime.
-        """
-        # AI_100 runtime
-        if runtime_ai100:
-            if not isinstance(self.qpc_path, Path):
-                raise TypeError("Please run compile API first!")
-
-            return self.cloud_ai_100_feature_generate(processor, inputs=inputs, device_ids=device_ids)
-        # PyTorch runtime
-        else:
-            return self.pytorch_feature_generate(processor, model=self.model, inputs=inputs)
-
-    def cloud_ai_100_feature_generate(
-        self,
-        processor,
-        inputs: torch.Tensor,
-        device_ids: List[int] = [0],
-    ) -> np.ndarray:
-        """
-        Generates features with list of prompts using AI 100 runtime.
-
-        ``Mandatory`` Args:
-            :inputs (Union[torch.Tensor, np.ndarray]): inputs to run the execution.
-            :processor (AutoProcessor): The Processor to use for encoding the waveform.
-        ``Optional`` Args:
-            device_ids (List[int], optional): A list of device IDs to use for the session. Defaults to [0].
-
-        """
-
-        if self.qpc_session is None:
-            self.qpc_session = QAICInferenceSession(str(self.qpc_path), device_ids)
-            self.batch_size = self.qpc_session.bindings[0].dims[0]
-
-        # Dynamic switching to closest seq_Len based on input_ids_len
-        inputs = processor(inputs, return_tensors="pt")
-        input_ids_len = inputs["input_values"].shape[-1]
-
-        for allowed_shape in self.qpc_session.allowed_shapes:
-            seq_len_allowed = allowed_shape[1][1][1]
-
-            if seq_len_allowed >= input_ids_len:
-                self.seq_len = seq_len_allowed
-                break
-
-        # To handle single seq_len as we can't fetch allowed shapes for single seq_len
-        self.seq_len = self.qpc_session.bindings[0].dims[1] if not hasattr(self, "seq_len") else self.seq_len
-        input_values = np.array(
-            torch.nn.functional.pad(inputs["input_values"], (0, self.seq_len - input_ids_len), "constant", 0)
-        )
-        inputs = dict(input_values=input_values)
-        outputs = self.qpc_session.run(inputs)
-        logits = outputs["logits"]
-        predicted_ids = np.argmax(logits, axis=-1)
-        transcriptions = processor.batch_decode(torch.tensor(predicted_ids))
-        return transcriptions
-
-    def pytorch_feature_generate(self, processor, model, inputs: Union[torch.Tensor, np.ndarray]) -> List[torch.Tensor]:
-        """
-        Generates features from a list of text prompts using a PyTorch model.
-
-        ``Mandatory`` Args:
-            :model: The transformed PyTorch model used for generating features.
-            :inputs (Union[torch.Tensor, np.ndarray]): inputs to run the execution.
-            :processor (AutoProcessor): The Processor to use for encoding the waveform.
-
-        """
-        input_values = processor(
-            inputs[0], return_tensors="pt", max_length=self.seq_len, truncation=True, padding="max_length"
-        ).input_values
-        logits = model(input_values[0]).logits
-        logits = logits.detach().numpy()
-        predicted_ids = np.argmax(logits, axis=-1)
-        transcriptions = processor.batch_decode(predicted_ids)
-        return transcriptions+        )