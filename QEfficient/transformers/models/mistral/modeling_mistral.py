# -----------------------------------------------------------------------------
#
# Copyright (c) Qualcomm Technologies, Inc. and/or its subsidiaries.
# SPDX-License-Identifier: BSD-3-Clause
#
# -----------------------------------------------------------------------------

"""PyTorch Mistral model."""

from typing import Callable, List, Optional, Tuple, Union

import torch
import torch.utils.checkpoint
from torch import nn
from transformers.cache_utils import Cache
from transformers.modeling_outputs import (
    BaseModelOutputWithPast,
    CausalLMOutputWithPast,
)
from transformers.models.mistral.modeling_mistral import (
    MistralAttention,
    MistralConfig,
    MistralDecoderLayer,
    MistralForCausalLM,
    MistralModel,
    MistralRotaryEmbedding,
    repeat_kv,
    rotate_half,
)

from QEfficient.transformers.cache_utils import QEffDynamicCache
from QEfficient.transformers.modeling_attn_mask_utils import _create_causal_mask
from QEfficient.utils.constants import MIN_MASKED_ATTENTION_VALUE


class QEffMistralRotaryEmbedding(MistralRotaryEmbedding):
    """
    Copied from MistralForCausalLM: https://github.com/huggingface/transformers/blob/main/src/transformers/models/llama/modeling_llama.py
    The only differences are:
    - Add static sin/cos computations.
    """

    def __init__(self, config: MistralConfig, device=None):
        super().__init__(config=config)

        # Build here to make `torch.jit.trace` work.
        self._set_cos_sin_cache(
            seq_len=self.original_max_seq_len, device=self.inv_freq.device, dtype=torch.get_default_dtype()
        )

    def _set_cos_sin_cache(self, seq_len, device, dtype):
        self.max_seq_len_cached = seq_len
        t = torch.arange(self.max_seq_len_cached, device=device, dtype=torch.int64).type_as(self.inv_freq)

        freqs = torch.outer(t, self.inv_freq)

        emb = torch.cat((freqs, freqs), dim=-1)
        self.register_buffer("cos_cached", emb.cos().to(dtype), persistent=False)
        self.register_buffer("sin_cached", emb.sin().to(dtype), persistent=False)

    def forward(self, x, seq_len=None):
        # x: [bs, num_attention_heads, seq_len, head_size]
        if seq_len > self.max_seq_len_cached:
            self._set_cos_sin_cache(seq_len=seq_len, device=x.device, dtype=x.dtype)

        return (
            self.cos_cached[:seq_len].to(dtype=x.dtype),
            self.sin_cached[:seq_len].to(dtype=x.dtype),
        )


def qeff_apply_rotary_pos_emb(q, k, cos, sin, position_ids, unsqueeze_dim=1):
    """Applies Rotary Position Embedding to the query and key tensors.

    Args:
        q (`torch.Tensor`): The query tensor.
        k (`torch.Tensor`): The key tensor.
        cos (`torch.Tensor`): The cosine part of the rotary embedding.
        sin (`torch.Tensor`): The sine part of the rotary embedding.
        position_ids (`torch.Tensor`):
            The position indices of the tokens corresponding to the query and key tensors. For example, this can be
            used to pass offsetted position ids when working with a KV-cache.
        unsqueeze_dim (`int`, *optional*, defaults to 1):
            The 'unsqueeze_dim' argument specifies the dimension along which to unsqueeze cos[position_ids] and
            sin[position_ids] so that they can be properly broadcasted to the dimensions of q and k. For example, note
            that cos[position_ids] and sin[position_ids] have the shape [batch_size, seq_len, head_dim]. Then, if q and
            k have the shape [batch_size, heads, seq_len, head_dim], then setting unsqueeze_dim=1 makes
            cos[position_ids] and sin[position_ids] broadcastable to the shapes of q and k. Similarly, if q and k have
            the shape [batch_size, seq_len, heads, head_dim], then set unsqueeze_dim=2.
    Returns:
        `tuple(torch.Tensor)` comprising of the query and key tensors rotated using the Rotary Position Embedding.
    """
    cos = cos[position_ids].unsqueeze(unsqueeze_dim)
    sin = sin[position_ids].unsqueeze(unsqueeze_dim)

    # Apply rotation
    q_embed = (q * cos) + (rotate_half(q) * sin)
    k_embed = (k * cos) + (rotate_half(k) * sin)
    # Cast back to original dtype
    return q_embed.to(q.dtype), k_embed.to(k.dtype)


def eager_attention_forward(
    module: nn.Module,
    query: torch.Tensor,
    key: torch.Tensor,
    value: torch.Tensor,
    attention_mask: Optional[torch.Tensor],
    scaling: float,
):
    key_states = repeat_kv(key, module.num_key_value_groups)
    value_states = repeat_kv(value, module.num_key_value_groups)

    attn_weights = torch.matmul(query, key_states.transpose(2, 3)) * scaling
    if attention_mask is not None:
        attn_weights = torch.where(
            attention_mask, torch.tensor(MIN_MASKED_ATTENTION_VALUE, dtype=torch.float32), attn_weights
        )

    attn_weights = nn.functional.softmax(attn_weights, dim=-1, dtype=torch.float32).to(query.dtype)
    attn_output = torch.matmul(attn_weights, value_states)
    attn_output = attn_output.transpose(1, 2).contiguous()

    return attn_output, attn_weights


class QEffMistralAttention(MistralAttention):
    """
    Copied from MistralForCausalLM: https://github.com/huggingface/transformers/blob/main/src/transformers/models/mistral/modeling_mistral.py
    The only differences are:
    - add new args cache idx for the kv retention
    """

    def __qeff_init__(self):
        self.rotary_emb = QEffMistralRotaryEmbedding(config=self.config)

    def forward(
        self,
        hidden_states: torch.Tensor,
        attention_mask: Optional[torch.Tensor],
        position_ids: Optional[torch.LongTensor] = None,
        past_key_value: Optional[Cache] = None,
        batch_index: Optional[torch.LongTensor] = None,
        output_attentions: bool = False,
        use_cache: bool = False,
        cache_position: Optional[torch.LongTensor] = None,
        position_embeddings: tuple[torch.Tensor, torch.Tensor] = None,  # kept here for BC
        **kwargs,
    ) -> Tuple[torch.Tensor, Optional[torch.Tensor], Optional[Tuple[torch.Tensor]]]:
        input_shape = hidden_states.shape[:-1]
        hidden_shape = (*input_shape, -1, self.head_dim)

        query_states = self.q_proj(hidden_states, **kwargs)
        key_states = self.k_proj(hidden_states, **kwargs)
        value_states = self.v_proj(hidden_states, **kwargs)

        query_states = query_states.view(hidden_shape).transpose(1, 2)
        key_states = key_states.view(hidden_shape).transpose(1, 2)
        value_states = value_states.view(hidden_shape).transpose(1, 2)

        kv_seq_len = past_key_value.get_seq_length(self.layer_idx, cache_position)
        cos, sin = self.rotary_emb(value_states, seq_len=kv_seq_len)
        query_states, key_states = qeff_apply_rotary_pos_emb(query_states, key_states, cos, sin, position_ids)

        if past_key_value is not None:
            cache_kwargs = {"batch_index": batch_index, "position_ids": position_ids}
            key_states, value_states = past_key_value.update(key_states, value_states, self.layer_idx, cache_kwargs)

        attention_interface: Callable = eager_attention_forward

        attn_output, attn_weights = attention_interface(
            self,
            query_states,
            key_states,
            value_states,
            attention_mask,
            scaling=self.scaling,
        )

        attn_output = attn_output.reshape(*input_shape, -1).contiguous()
        attn_output = self.o_proj(attn_output)

        return attn_output, attn_weights


class QEffMistralDecoderLayer(MistralDecoderLayer):
    """
    Copied from MistralForCausalLM: https://github.com/huggingface/transformers/blob/main/src/transformers/models/mistral/modeling_mistral.py
    The only differences are:
    - add new args batch idx for the CB retention
    """

    def forward(
        self,
        hidden_states: torch.Tensor,
        attention_mask: Optional[torch.Tensor] = None,
        position_ids: Optional[torch.LongTensor] = None,
        past_key_value: Optional[Cache] = None,
        batch_index: Optional[torch.LongTensor] = None,
        output_attentions: Optional[bool] = False,
        use_cache: Optional[bool] = False,
        cache_position: Optional[torch.LongTensor] = None,
        **kwargs,
    ) -> Tuple[torch.FloatTensor, Optional[Tuple[torch.FloatTensor, torch.FloatTensor]]]:
        """
        Args:
            hidden_states (`torch.FloatTensor`): input to the layer of shape `(batch, seq_len, embed_dim)`
            attention_mask (`torch.FloatTensor`, *optional*): attention mask of size
                `(batch, sequence_length)` where padding elements are indicated by 0.
            output_attentions (`bool`, *optional*):
                Whether or not to return the attentions tensors of all attention layers. See `attentions` under
                returned tensors for more detail.
            use_cache (`bool`, *optional*):
                If set to `True`, `past_key_values` key value states are returned and can be used to speed up decoding
                (see `past_key_values`).
            past_key_value (`Tuple(torch.FloatTensor)`, *optional*): cached past key and value projection states
        """

        residual = hidden_states

        hidden_states = self.input_layernorm(hidden_states)

        # Self Attention
        hidden_states, _ = self.self_attn(
            hidden_states=hidden_states,
            attention_mask=attention_mask,
            position_ids=position_ids,
            past_key_value=past_key_value,
            batch_index=batch_index,
            output_attentions=output_attentions,
            use_cache=use_cache,
            cache_position=cache_position,
            **kwargs,
        )
        hidden_states = residual + hidden_states

        # Fully Connected
        residual = hidden_states
        hidden_states = self.post_attention_layernorm(hidden_states)
        hidden_states = self.mlp(hidden_states)
        hidden_states = residual + hidden_states

        return hidden_states


class QEffMistralModel(MistralModel):
    """
    Copied from MistralForCausalLM: https://github.com/huggingface/transformers/blob/main/src/transformers/models/mistral/modeling_mistral.py
    The only differences are:
    - add new args cache idx for the kv retention
    """

    def forward(
        self,
        input_ids: torch.LongTensor = None,
        attention_mask: Optional[torch.Tensor] = None,
        position_ids: Optional[torch.LongTensor] = None,
        past_key_values: Optional[List[torch.FloatTensor]] = None,
        batch_index: Optional[torch.LongTensor] = None,
        inputs_embeds: Optional[torch.FloatTensor] = None,
        use_cache: Optional[bool] = None,
        output_attentions: Optional[bool] = None,
        output_hidden_states: Optional[bool] = None,
        return_dict: Optional[bool] = None,
        cache_position: Optional[torch.LongTensor] = None,
        **kwargs,
    ) -> Union[Tuple, BaseModelOutputWithPast]:
        output_attentions = output_attentions if output_attentions is not None else self.config.output_attentions
        output_hidden_states = (
            output_hidden_states if output_hidden_states is not None else self.config.output_hidden_states
        )
        use_cache = use_cache if use_cache is not None else self.config.use_cache

        return_dict = return_dict if return_dict is not None else self.config.use_return_dict

        # retrieve input_ids and inputs_embeds
        if (input_ids is None) ^ (inputs_embeds is not None):
            raise ValueError(
                "You cannot specify both input_ids and inputs_embeds at the same time, and must specify either one"
            )

        if inputs_embeds is None:
            inputs_embeds = self.embed_tokens(input_ids)

        return_legacy_cache = False
        if use_cache and not isinstance(past_key_values, Cache) and not self.training:
            past_key_values = QEffDynamicCache.from_legacy_cache(past_key_values)
            return_legacy_cache = True
<<<<<<< HEAD
            # logger.warning_once(
            #     "We detected that you are passing `past_key_values` as a tuple and this is deprecated and will be removed in v4.43. "
            #     "Please use an appropriate `Cache` class (https://huggingface.co/docs/transformers/v4.41.3/en/internal/generation_utils#transformers.Cache)"
            # )
=======
>>>>>>> efb34ea3

        if cache_position is None:
            past_seen_tokens = past_key_values.get_seq_length() if past_key_values is not None else 0
            cache_position = torch.arange(
                past_seen_tokens, past_seen_tokens + inputs_embeds.shape[1], device=inputs_embeds.device
            )

        if position_ids is None:
            position_ids = cache_position.unsqueeze(0)

        target_length = attention_mask.shape[-1] if isinstance(attention_mask, torch.Tensor) else past_seen_tokens
        causal_mask = _create_causal_mask(
            position_ids=position_ids, target_length=target_length, sliding_window=self.config.sliding_window
        )

        hidden_states = inputs_embeds

        # decoder layers
        all_hidden_states = () if output_hidden_states else None
        all_self_attns = () if output_attentions else None

        for decoder_layer in self.layers:
            if output_hidden_states:
                all_hidden_states += (hidden_states,)

            hidden_states = decoder_layer(
                hidden_states,
                attention_mask=causal_mask,
                position_ids=position_ids,
                past_key_value=past_key_values,
                batch_index=batch_index,
                output_attentions=output_attentions,
                use_cache=use_cache,
                cache_position=cache_position,
                **kwargs,
            )

        hidden_states = self.norm(hidden_states)

        # add hidden states from the last decoder layer
        if output_hidden_states:
            all_hidden_states += (hidden_states,)

        if return_legacy_cache:
            past_key_values = past_key_values.to_legacy_cache()

        output = BaseModelOutputWithPast(
            last_hidden_state=hidden_states,
            past_key_values=past_key_values if use_cache else None,
            hidden_states=all_hidden_states,
            attentions=all_self_attns,
        )
        return output if return_dict else output.to_tuple()


class QEffMistralForCausalLM(MistralForCausalLM):
    """
    Copied from MistralForCausalLM: https://github.com/huggingface/transformers/blob/main/src/transformers/models/mistral/modeling_mistral.py
    The only differences are:
    - add new args cache idx for the kv retention
    """

    def forward(
        self,
        input_ids: torch.LongTensor = None,
        attention_mask: Optional[torch.Tensor] = None,
        position_ids: Optional[torch.LongTensor] = None,
        past_key_values: Optional[List[torch.FloatTensor]] = None,
        batch_index: Optional[torch.LongTensor] = None,
        inputs_embeds: Optional[torch.FloatTensor] = None,
        labels: Optional[torch.LongTensor] = None,
        use_cache: Optional[bool] = None,
        output_attentions: Optional[bool] = None,
        output_hidden_states: Optional[bool] = None,
        return_dict: Optional[bool] = None,
        cache_position: Optional[torch.LongTensor] = None,
        logits_to_keep: Union[int, torch.Tensor] = 0,
        **kwargs,
    ) -> Union[Tuple, CausalLMOutputWithPast]:
        output_attentions = output_attentions if output_attentions is not None else self.config.output_attentions
        output_hidden_states = (
            output_hidden_states if output_hidden_states is not None else self.config.output_hidden_states
        )
        return_dict = return_dict if return_dict is not None else self.config.use_return_dict

        # decoder outputs consists of (dec_features, layer_state, dec_hidden, dec_attn)
        outputs = self.model(
            input_ids=input_ids,
            attention_mask=attention_mask,
            position_ids=position_ids,
            past_key_values=past_key_values,
            batch_index=batch_index,
            inputs_embeds=inputs_embeds,
            use_cache=use_cache,
            output_attentions=output_attentions,
            output_hidden_states=output_hidden_states,
            return_dict=return_dict,
            cache_position=cache_position,
            **kwargs,
        )

        # Cast to int32 to avoid ONNXRT issue
        logit_idx = position_ids.to(torch.int32).argmax(1, keepdim=True)
        hidden_states = outputs.last_hidden_state[torch.arange(position_ids.shape[0]).view(-1, 1), logit_idx]
        logits = self.lm_head(hidden_states).float()

        return CausalLMOutputWithPast(
            loss=None,
            logits=logits,
            past_key_values=outputs.past_key_values,
            hidden_states=outputs.hidden_states,
            attentions=outputs.attentions,
        )<|MERGE_RESOLUTION|>--- conflicted
+++ resolved
@@ -286,13 +286,6 @@
         if use_cache and not isinstance(past_key_values, Cache) and not self.training:
             past_key_values = QEffDynamicCache.from_legacy_cache(past_key_values)
             return_legacy_cache = True
-<<<<<<< HEAD
-            # logger.warning_once(
-            #     "We detected that you are passing `past_key_values` as a tuple and this is deprecated and will be removed in v4.43. "
-            #     "Please use an appropriate `Cache` class (https://huggingface.co/docs/transformers/v4.41.3/en/internal/generation_utils#transformers.Cache)"
-            # )
-=======
->>>>>>> efb34ea3
 
         if cache_position is None:
             past_seen_tokens = past_key_values.get_seq_length() if past_key_values is not None else 0
